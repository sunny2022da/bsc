// Copyright 2023 The go-ethereum Authors
// This file is part of the go-ethereum library.
//
// The go-ethereum library is free software: you can redistribute it and/or modify
// it under the terms of the GNU Lesser General Public License as published by
// the Free Software Foundation, either version 3 of the License, or
// (at your option) any later version.
//
// The go-ethereum library is distributed in the hope that it will be useful,
// but WITHOUT ANY WARRANTY; without even the implied warranty of
// MERCHANTABILITY or FITNESS FOR A PARTICULAR PURPOSE. See the
// GNU Lesser General Public License for more details.
//
// You should have received a copy of the GNU Lesser General Public License
// along with the go-ethereum library. If not, see <http://www.gnu.org/licenses/>.

package pathdb

import "errors"

var (
	// errDatabaseReadOnly is returned if the database is opened in read only mode
	// to prevent any mutation.
	errDatabaseReadOnly = errors.New("read only")

	// errDatabaseWaitSync is returned if the initial state sync is not completed
	// yet and database is disabled to prevent accessing state.
	errDatabaseWaitSync = errors.New("waiting for sync")

	// errSnapshotStale is returned from data accessors if the underlying layer
	// had been invalidated due to the chain progressing forward far enough
	// to not maintain the layer's original state.
	errSnapshotStale = errors.New("layer stale")

	// errUnexpectedHistory is returned if an unmatched state history is applied
	// to the database for state rollback.
	errUnexpectedHistory = errors.New("unexpected state history")

	// errStateUnrecoverable is returned if state is required to be reverted to
	// a destination without associated state history available.
	errStateUnrecoverable = errors.New("state is unrecoverable")

<<<<<<< HEAD
	// errWriteImmutable is returned if write to background immutable nodecache
	// under asyncnodebuffer
	errWriteImmutable = errors.New("write immutable nodecache")

	// errFlushMutable is returned if flush the background mutable nodecache
	// to disk, under asyncnodebuffer
	errFlushMutable = errors.New("flush mutable nodecache")

	// errIncompatibleMerge is returned when merge node cache occurs error.
	errIncompatibleMerge = errors.New("incompatible nodecache merge")

	// errRevertImmutable is returned if revert the background immutable nodecache
	errRevertImmutable = errors.New("revert immutable nodecache")
=======
	// errNotCoveredYet is returned from data accessors if the underlying snapshot
	// is being generated currently and the requested data item is not yet in the
	// range of accounts covered.
	errNotCoveredYet = errors.New("not covered yet")

	// errNotConstructed is returned if the callers want to iterate the snapshot
	// while the generation is not finished yet.
	errNotConstructed = errors.New("snapshot is not constructed")
>>>>>>> 12b4131f
)<|MERGE_RESOLUTION|>--- conflicted
+++ resolved
@@ -40,7 +40,15 @@
 	// a destination without associated state history available.
 	errStateUnrecoverable = errors.New("state is unrecoverable")
 
-<<<<<<< HEAD
+	// errNotCoveredYet is returned from data accessors if the underlying snapshot
+	// is being generated currently and the requested data item is not yet in the
+	// range of accounts covered.
+	errNotCoveredYet = errors.New("not covered yet")
+
+	// errNotConstructed is returned if the callers want to iterate the snapshot
+	// while the generation is not finished yet.
+	errNotConstructed = errors.New("snapshot is not constructed")
+
 	// errWriteImmutable is returned if write to background immutable nodecache
 	// under asyncnodebuffer
 	errWriteImmutable = errors.New("write immutable nodecache")
@@ -54,14 +62,4 @@
 
 	// errRevertImmutable is returned if revert the background immutable nodecache
 	errRevertImmutable = errors.New("revert immutable nodecache")
-=======
-	// errNotCoveredYet is returned from data accessors if the underlying snapshot
-	// is being generated currently and the requested data item is not yet in the
-	// range of accounts covered.
-	errNotCoveredYet = errors.New("not covered yet")
-
-	// errNotConstructed is returned if the callers want to iterate the snapshot
-	// while the generation is not finished yet.
-	errNotConstructed = errors.New("snapshot is not constructed")
->>>>>>> 12b4131f
 )