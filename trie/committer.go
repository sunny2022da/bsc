--- conflicted
+++ resolved
@@ -20,31 +20,16 @@
 	"fmt"
 
 	"github.com/ethereum/go-ethereum/common"
-<<<<<<< HEAD
-=======
 	"github.com/ethereum/go-ethereum/trie/trienode"
->>>>>>> bed84606
 )
 
 // committer is the tool used for the trie Commit operation. The committer will
 // capture all dirty nodes during the commit process and keep them cached in
 // insertion order.
 type committer struct {
-<<<<<<< HEAD
-	onleaf LeafCallback
-	leafCh chan *leaf
-}
-
-// committers live in a global sync.Pool
-var committerPool = sync.Pool{
-	New: func() interface{} {
-		return &committer{}
-	},
-=======
 	nodes       *trienode.NodeSet
 	tracer      *tracer
 	collectLeaf bool
->>>>>>> bed84606
 }
 
 // newCommitter creates a new committer or picks one from the pool.
@@ -165,50 +150,51 @@
 				c.nodes.AddLeaf(nhash, val)
 			}
 		}
-<<<<<<< HEAD
-	} else if db != nil {
-		// No leaf-callback used, but there's still a database. Do serial
-		// insertion
-		db.insert(common.BytesToHash(hash), size, n)
-=======
->>>>>>> bed84606
 	}
 	return hash
 }
 
-<<<<<<< HEAD
-// commitLoop does the actual insert + leaf callback for nodes.
-func (c *committer) commitLoop(db *Database) {
-	for item := range c.leafCh {
-		var (
-			hash = item.hash
-			size = item.size
-			n    = item.node
-		)
-		// We are pooling the trie nodes into an intermediate memory cache
-		db.insert(hash, size, n)
-=======
-// mptResolver the children resolver in merkle-patricia-tree.
-type mptResolver struct{}
->>>>>>> bed84606
-
-// ForEach implements childResolver, decodes the provided node and
-// traverses the children inside.
-func (resolver mptResolver) ForEach(node []byte, onChild func(common.Hash)) {
-	forGatherChildren(mustDecodeNodeUnsafe(nil, node), onChild)
-}
-
-<<<<<<< HEAD
 // estimateSize estimates the size of an rlp-encoded node, without actually
 // rlp-encoding it (zero allocs). This method has been experimentally tried, and with a trie
 // with 1000 leafs, the only errors above 1% are on small shortnodes, where this
 // method overestimates by 2 or 3 bytes (e.g. 37 instead of 35)
 func estimateSize(n node) int {
-=======
+	switch n := n.(type) {
+	case *shortNode:
+		// A short node contains a compacted key, and a value.
+		return 3 + len(n.Key) + estimateSize(n.Val)
+	case *fullNode:
+		// A full node contains up to 16 hashes (some nils), and a key
+		s := 3
+		for i := 0; i < 16; i++ {
+			if child := n.Children[i]; child != nil {
+				s += estimateSize(child)
+			} else {
+				s++
+			}
+		}
+		return s
+	case valueNode:
+		return 1 + len(n)
+	case hashNode:
+		return 1 + len(n)
+	default:
+		panic(fmt.Sprintf("node type %T", n))
+	}
+}
+
+// mptResolver the children resolver in merkle-patricia-tree.
+type mptResolver struct{}
+
+// ForEach implements childResolver, decodes the provided node and
+// traverses the children inside.
+func (resolver mptResolver) ForEach(node []byte, onChild func(common.Hash)) {
+	forGatherChildren(mustDecodeNodeUnsafe(nil, node), onChild)
+}
+
 // forGatherChildren traverses the node hierarchy and invokes the callback
 // for all the hashnode children.
 func forGatherChildren(n node, onChild func(hash common.Hash)) {
->>>>>>> bed84606
 	switch n := n.(type) {
 	case *shortNode:
 		forGatherChildren(n.Val, onChild)
