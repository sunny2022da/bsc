--- conflicted
+++ resolved
@@ -61,12 +61,6 @@
 	dialSelf                = metrics.NewRegisteredMeter("p2p/dials/error/self", nil)
 	dialUselessPeer         = metrics.NewRegisteredMeter("p2p/dials/error/useless", nil)
 	dialUnexpectedIdentity  = metrics.NewRegisteredMeter("p2p/dials/error/id/unexpected", nil)
-<<<<<<< HEAD
-	dialEncHandshakeError   = metrics.NewRegisteredMeter("p2p/dials/error/rlpx/enc", nil)
-	dialProtoHandshakeError = metrics.NewRegisteredMeter("p2p/dials/error/rlpx/proto", nil)
-
-	// serve error meters
-=======
 	dialEncHandshakeError   = metrics.NewRegisteredMeter("p2p/dials/error/rlpx/enc", nil)   // EOF; connection reset during handshake; message too big; i/o timeout
 	dialProtoHandshakeError = metrics.NewRegisteredMeter("p2p/dials/error/rlpx/proto", nil) // EOF
 
@@ -74,25 +68,19 @@
 	dialOtherError = metrics.NewRegisteredMeter("p2p/dials/error/other", nil)
 
 	// handshake error meters for inbound connections
->>>>>>> 12b4131f
 	serveTooManyPeers        = metrics.NewRegisteredMeter("p2p/serves/error/saturated", nil)
 	serveAlreadyConnected    = metrics.NewRegisteredMeter("p2p/serves/error/known", nil)
 	serveSelf                = metrics.NewRegisteredMeter("p2p/serves/error/self", nil)
 	serveUselessPeer         = metrics.NewRegisteredMeter("p2p/serves/error/useless", nil)
 	serveUnexpectedIdentity  = metrics.NewRegisteredMeter("p2p/serves/error/id/unexpected", nil)
-<<<<<<< HEAD
-	serveEncHandshakeError   = metrics.NewRegisteredMeter("p2p/serves/error/rlpx/enc", nil)
-	serveProtoHandshakeError = metrics.NewRegisteredMeter("p2p/serves/error/rlpx/proto", nil)
-
-	normalPeerLatencyStat = metrics.NewRegisteredTimer("p2p/peers/normal/latency", nil)
-	evnPeerLatencyStat    = metrics.NewRegisteredTimer("p2p/peers/evn/latency", nil)
-=======
 	serveEncHandshakeError   = metrics.NewRegisteredMeter("p2p/serves/error/rlpx/enc", nil) //EOF; connection reset during handshake; (message too big?)
 	serveProtoHandshakeError = metrics.NewRegisteredMeter("p2p/serves/error/rlpx/proto", nil)
 
 	// capture the rest of errors that are not handled by the above meters
 	serveOtherError = metrics.NewRegisteredMeter("p2p/serves/error/other", nil)
->>>>>>> 12b4131f
+
+	normalPeerLatencyStat = metrics.NewRegisteredTimer("p2p/peers/normal/latency", nil)
+	evnPeerLatencyStat    = metrics.NewRegisteredTimer("p2p/peers/evn/latency", nil)
 )
 
 // markDialError matches errors that occur while setting up a dial connection to the
@@ -156,33 +144,6 @@
 	}
 }
 
-// markServeError matches errors that occur while setting up a serve connection
-// to the corresponding meter.
-func markServeError(err error) {
-	if !metrics.Enabled() {
-		return
-	}
-	if err2 := errors.Unwrap(err); err2 != nil {
-		err = err2
-	}
-	switch err {
-	case DiscTooManyPeers:
-		serveTooManyPeers.Mark(1)
-	case DiscAlreadyConnected:
-		serveAlreadyConnected.Mark(1)
-	case DiscSelf:
-		serveSelf.Mark(1)
-	case DiscUselessPeer:
-		serveUselessPeer.Mark(1)
-	case DiscUnexpectedIdentity:
-		serveUnexpectedIdentity.Mark(1)
-	case errEncHandshakeError:
-		serveEncHandshakeError.Mark(1)
-	case errProtoHandshakeError:
-		serveProtoHandshakeError.Mark(1)
-	}
-}
-
 // meteredConn is a wrapper around a net.Conn that meters both the
 // inbound and outbound network traffic.
 type meteredConn struct {
