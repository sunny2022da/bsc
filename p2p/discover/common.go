// Copyright 2019 The go-ethereum Authors
// This file is part of the go-ethereum library.
//
// The go-ethereum library is free software: you can redistribute it and/or modify
// it under the terms of the GNU Lesser General Public License as published by
// the Free Software Foundation, either version 3 of the License, or
// (at your option) any later version.
//
// The go-ethereum library is distributed in the hope that it will be useful,
// but WITHOUT ANY WARRANTY; without even the implied warranty of
// MERCHANTABILITY or FITNESS FOR A PARTICULAR PURPOSE. See the
// GNU Lesser General Public License for more details.
//
// You should have received a copy of the GNU Lesser General Public License
// along with the go-ethereum library. If not, see <http://www.gnu.org/licenses/>.

package discover

import (
	"crypto/ecdsa"
	"fmt"
	"net"
	"time"

	"github.com/ethereum/go-ethereum/common/mclock"
	"github.com/ethereum/go-ethereum/core/forkid"
	"github.com/ethereum/go-ethereum/log"
	"github.com/ethereum/go-ethereum/p2p/enode"
	"github.com/ethereum/go-ethereum/p2p/enr"
	"github.com/ethereum/go-ethereum/p2p/netutil"
	"github.com/ethereum/go-ethereum/params"
	"github.com/ethereum/go-ethereum/rlp"
)

// UDPConn is a network connection on which discovery can operate.
type UDPConn interface {
	ReadFromUDP(b []byte) (n int, addr *net.UDPAddr, err error)
	WriteToUDP(b []byte, addr *net.UDPAddr) (n int, err error)
	Close() error
	LocalAddr() net.Addr
}

type NodeFilterFunc func(*enr.Record) bool

func ParseEthFilter(chain string) (NodeFilterFunc, error) {
	var filter forkid.Filter
	switch chain {
	case "bsc":
		filter = forkid.NewStaticFilter(params.BSCChainConfig, params.BSCGenesisHash)
	case "chapel":
		filter = forkid.NewStaticFilter(params.ChapelChainConfig, params.ChapelGenesisHash)
	case "rialto":
		filter = forkid.NewStaticFilter(params.RialtoChainConfig, params.RialtoGenesisHash)
	default:
		return nil, fmt.Errorf("unknown network %q", chain)
	}

	f := func(r *enr.Record) bool {
		var eth struct {
			ForkID forkid.ID
			Tail   []rlp.RawValue `rlp:"tail"`
		}
		if r.Load(enr.WithEntry("eth", &eth)) != nil {
			return false
		}
		return filter(eth.ForkID) == nil
	}
	return f, nil
}

// Config holds settings for the discovery listener.
type Config struct {
	// These settings are required and configure the UDP listener:
	PrivateKey *ecdsa.PrivateKey

<<<<<<< HEAD
	// These settings are optional:
	NetRestrict    *netutil.Netlist   // list of allowed IP networks
	Bootnodes      []*enode.Node      // list of bootstrap nodes
	Unhandled      chan<- ReadPacket  // unhandled packets are sent on this channel
	Log            log.Logger         // if set, log messages go here
	ValidSchemes   enr.IdentityScheme // allowed identity schemes
	Clock          mclock.Clock
	FilterFunction NodeFilterFunc // function for filtering ENR entries
=======
	// All remaining settings are optional.

	// Packet handling configuration:
	NetRestrict *netutil.Netlist  // list of allowed IP networks
	Unhandled   chan<- ReadPacket // unhandled packets are sent on this channel

	// Node table configuration:
	Bootnodes       []*enode.Node // list of bootstrap nodes
	PingInterval    time.Duration // speed of node liveness check
	RefreshInterval time.Duration // used in bucket refresh

	// The options below are useful in very specific cases, like in unit tests.
	V5ProtocolID *[6]byte
	Log          log.Logger         // if set, log messages go here
	ValidSchemes enr.IdentityScheme // allowed identity schemes
	Clock        mclock.Clock
>>>>>>> bed84606
}

func (cfg Config) withDefaults() Config {
	// Node table configuration:
	if cfg.PingInterval == 0 {
		cfg.PingInterval = 10 * time.Second
	}
	if cfg.RefreshInterval == 0 {
		cfg.RefreshInterval = 30 * time.Minute
	}

	// Debug/test settings:
	if cfg.Log == nil {
		cfg.Log = log.Root()
	}
	if cfg.ValidSchemes == nil {
		cfg.ValidSchemes = enode.ValidSchemes
	}
	if cfg.Clock == nil {
		cfg.Clock = mclock.System{}
	}
	return cfg
}

// ListenUDP starts listening for discovery packets on the given UDP socket.
func ListenUDP(c UDPConn, ln *enode.LocalNode, cfg Config) (*UDPv4, error) {
	return ListenV4(c, ln, cfg)
}

// ReadPacket is a packet that couldn't be handled. Those packets are sent to the unhandled
// channel if configured.
type ReadPacket struct {
	Data []byte
	Addr *net.UDPAddr
}

func min(x, y int) int {
	if x > y {
		return y
	}
	return x
}<|MERGE_RESOLUTION|>--- conflicted
+++ resolved
@@ -73,16 +73,6 @@
 	// These settings are required and configure the UDP listener:
 	PrivateKey *ecdsa.PrivateKey
 
-<<<<<<< HEAD
-	// These settings are optional:
-	NetRestrict    *netutil.Netlist   // list of allowed IP networks
-	Bootnodes      []*enode.Node      // list of bootstrap nodes
-	Unhandled      chan<- ReadPacket  // unhandled packets are sent on this channel
-	Log            log.Logger         // if set, log messages go here
-	ValidSchemes   enr.IdentityScheme // allowed identity schemes
-	Clock          mclock.Clock
-	FilterFunction NodeFilterFunc // function for filtering ENR entries
-=======
 	// All remaining settings are optional.
 
 	// Packet handling configuration:
@@ -96,10 +86,11 @@
 
 	// The options below are useful in very specific cases, like in unit tests.
 	V5ProtocolID *[6]byte
-	Log          log.Logger         // if set, log messages go here
-	ValidSchemes enr.IdentityScheme // allowed identity schemes
-	Clock        mclock.Clock
->>>>>>> bed84606
+
+	FilterFunction NodeFilterFunc     // function for filtering ENR entries
+	Log            log.Logger         // if set, log messages go here
+	ValidSchemes   enr.IdentityScheme // allowed identity schemes
+	Clock          mclock.Clock
 }
 
 func (cfg Config) withDefaults() Config {
