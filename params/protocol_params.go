--- conflicted
+++ resolved
@@ -179,13 +179,11 @@
 	BlobTxBlobGaspriceUpdateFraction   = 3338477 // Controls the maximum rate of change for blob gas price
 	BlobTxPointEvaluationPrecompileGas = 50000   // Gas price for the point evaluation precompile.
 
-<<<<<<< HEAD
+	BlobTxTargetBlobGasPerBlock = 3 * BlobTxBlobGasPerBlob // Target consumable blob gas for data blobs per block (for 1559-like pricing)
+	MaxBlobGasPerBlock          = 6 * BlobTxBlobGasPerBlob // Maximum consumable blob gas for data blobs per block
+
 	// used for test
 	InitialBaseFeeForEthMainnet = int64(1000000000) // Initial base fee for EIP-1559 blocks on Eth hMainnet
-=======
-	BlobTxTargetBlobGasPerBlock = 3 * BlobTxBlobGasPerBlob // Target consumable blob gas for data blobs per block (for 1559-like pricing)
-	MaxBlobGasPerBlock          = 6 * BlobTxBlobGasPerBlob // Maximum consumable blob gas for data blobs per block
->>>>>>> 8f7eb9cc
 )
 
 // Gas discount table for BLS12-381 G1 and G2 multi exponentiation operations
