// Copyright 2015 The go-ethereum Authors
// This file is part of go-ethereum.
//
// go-ethereum is free software: you can redistribute it and/or modify
// it under the terms of the GNU General Public License as published by
// the Free Software Foundation, either version 3 of the License, or
// (at your option) any later version.
//
// go-ethereum is distributed in the hope that it will be useful,
// but WITHOUT ANY WARRANTY; without even the implied warranty of
// MERCHANTABILITY or FITNESS FOR A PARTICULAR PURPOSE. See the
// GNU General Public License for more details.
//
// You should have received a copy of the GNU General Public License
// along with go-ethereum. If not, see <http://www.gnu.org/licenses/>.

// Package utils contains internal helper functions for go-ethereum commands.
package utils

import (
	"context"
	"crypto/ecdsa"
	"encoding/hex"
	"encoding/json"
	"errors"
	"fmt"
	"math"
	"math/big"
	"net"
	"net/http"
	"os"
	"path/filepath"
	"runtime"
	godebug "runtime/debug"
	"strconv"
	"strings"
	"time"

	"github.com/ethereum/go-ethereum/accounts"
	"github.com/ethereum/go-ethereum/accounts/keystore"
	"github.com/ethereum/go-ethereum/beacon/fakebeacon"
	bparams "github.com/ethereum/go-ethereum/beacon/params"
	"github.com/ethereum/go-ethereum/common"
	"github.com/ethereum/go-ethereum/common/fdlimit"
	"github.com/ethereum/go-ethereum/core"
	"github.com/ethereum/go-ethereum/core/opcodeCompiler/compiler"
	"github.com/ethereum/go-ethereum/core/rawdb"
	"github.com/ethereum/go-ethereum/core/txpool/blobpool"
	"github.com/ethereum/go-ethereum/core/txpool/legacypool"
	"github.com/ethereum/go-ethereum/core/vm"
	"github.com/ethereum/go-ethereum/crypto"
	"github.com/ethereum/go-ethereum/crypto/kzg4844"
	"github.com/ethereum/go-ethereum/eth"
	"github.com/ethereum/go-ethereum/eth/ethconfig"
	"github.com/ethereum/go-ethereum/eth/filters"
	"github.com/ethereum/go-ethereum/eth/gasprice"
	"github.com/ethereum/go-ethereum/eth/tracers"
	"github.com/ethereum/go-ethereum/ethdb"
	"github.com/ethereum/go-ethereum/ethdb/remotedb"
	"github.com/ethereum/go-ethereum/ethstats"
	"github.com/ethereum/go-ethereum/graphql"
	"github.com/ethereum/go-ethereum/internal/ethapi"
	"github.com/ethereum/go-ethereum/internal/flags"
	"github.com/ethereum/go-ethereum/internal/version"
	"github.com/ethereum/go-ethereum/log"
	"github.com/ethereum/go-ethereum/metrics"
	"github.com/ethereum/go-ethereum/metrics/exp"
	"github.com/ethereum/go-ethereum/metrics/influxdb"
	"github.com/ethereum/go-ethereum/miner/minerconfig"
	"github.com/ethereum/go-ethereum/node"
	"github.com/ethereum/go-ethereum/p2p"
	"github.com/ethereum/go-ethereum/p2p/enode"
	"github.com/ethereum/go-ethereum/p2p/nat"
	"github.com/ethereum/go-ethereum/p2p/netutil"
	"github.com/ethereum/go-ethereum/params"
	"github.com/ethereum/go-ethereum/rpc"
	"github.com/ethereum/go-ethereum/triedb"
	"github.com/ethereum/go-ethereum/triedb/hashdb"
	"github.com/ethereum/go-ethereum/triedb/pathdb"
	"github.com/fatih/structs"
	pcsclite "github.com/gballet/go-libpcsclite"
	gopsutil "github.com/shirou/gopsutil/mem"
	"github.com/urfave/cli/v2"
)

// These are all the command line flags we support.
// If you add to this list, please remember to include the
// flag in the appropriate command definition.
//
// The flags are defined here so their names and help texts
// are the same for all commands.

var (
	// General settings
	DataDirFlag = &flags.DirectoryFlag{
		Name:     "datadir",
		Usage:    "Data directory for the databases and keystore",
		Value:    flags.DirectoryString(node.DefaultDataDir()),
		Category: flags.EthCategory,
	}
	MultiDataBaseFlag = &cli.BoolFlag{
		Name: "multidatabase",
		Usage: "Enable a separated state database, it will be created subdirectory called state, " +
			"Users can copy this state directory to another directory or disk, and then create a symbolic link to the state directory under the chaindata",
		Category: flags.EthCategory,
	}
	DirectBroadcastFlag = &cli.BoolFlag{
		Name:     "directbroadcast",
		Usage:    "Enable directly broadcast mined block to all peers",
		Category: flags.EthCategory,
	}
	DisableSnapProtocolFlag = &cli.BoolFlag{
		Name:     "disablesnapprotocol",
		Usage:    "Disable snap protocol",
		Category: flags.EthCategory,
	}
	RangeLimitFlag = &cli.BoolFlag{
		Name:     "rangelimit",
		Usage:    "Enable 5000 blocks limit for range query",
		Category: flags.APICategory,
	}
	RemoteDBFlag = &cli.StringFlag{
		Name:     "remotedb",
		Usage:    "URL for remote database",
		Category: flags.LoggingCategory,
	}
	DBEngineFlag = &cli.StringFlag{
		Name:     "db.engine",
		Usage:    "Backing database implementation to use ('pebble' or 'leveldb')",
		Value:    node.DefaultConfig.DBEngine,
		Category: flags.EthCategory,
	}
	AncientFlag = &flags.DirectoryFlag{
		Name:     "datadir.ancient",
		Usage:    "Root directory for ancient data (default = inside chaindata)",
		Category: flags.EthCategory,
	}
	EraFlag = &flags.DirectoryFlag{
		Name:     "datadir.era",
		Usage:    "Root directory for era1 history (default = inside ancient/chain)",
		Category: flags.EthCategory,
	}
	MinFreeDiskSpaceFlag = &flags.DirectoryFlag{
		Name:     "datadir.minfreedisk",
		Usage:    "Minimum free disk space in MB, once reached triggers auto shut down (default = --cache.gc converted to MB, 0 = disabled)",
		Category: flags.EthCategory,
	}
	InstanceFlag = &cli.IntFlag{
		Name:     "instance",
		Usage:    "Configures the ports to avoid conflicts when running multiple nodes on the same machine. Maximum is 200. Only applicable for: port, authrpc.port, discovery,port, http.port, ws.port",
		Value:    1,
		Category: flags.EthCategory,
	}
	KeyStoreDirFlag = &flags.DirectoryFlag{
		Name:     "keystore",
		Usage:    "Directory for the keystore (default = inside the datadir)",
		Category: flags.AccountCategory,
	}
	USBFlag = &cli.BoolFlag{
		Name:     "usb",
		Usage:    "Enable monitoring and management of USB hardware wallets",
		Category: flags.AccountCategory,
	}
	SmartCardDaemonPathFlag = &cli.StringFlag{
		Name:     "pcscdpath",
		Usage:    "Path to the smartcard daemon (pcscd) socket file",
		Value:    pcsclite.PCSCDSockName,
		Category: flags.AccountCategory,
	}
	NetworkIdFlag = &cli.Uint64Flag{
		Name:     "networkid",
		Usage:    "Explicitly set network id (integer)(For testnets: use --chapel instead)",
		Value:    ethconfig.Defaults.NetworkId,
		Category: flags.EthCategory,
	}
	BSCMainnetFlag = &cli.BoolFlag{
		Name:     "mainnet",
		Usage:    "BSC mainnet",
		Category: flags.EthCategory,
	}
	ChapelFlag = &cli.BoolFlag{
		Name:     "chapel",
		Usage:    "Chapel network: pre-configured Proof-of-Stake-Authority BSC test network",
		Category: flags.EthCategory,
	}
	EnableBALFlag = &cli.BoolFlag{
		Name:     "enablebal",
		Usage:    "Enable block access list feature, validator will generate BAL for each block",
		Category: flags.EthCategory,
	}
	// Dev mode
	DeveloperFlag = &cli.BoolFlag{
		Name:     "dev",
		Usage:    "Ephemeral proof-of-authority network with a pre-funded developer account, mining enabled",
		Category: flags.DevCategory,
	}
	DeveloperPeriodFlag = &cli.Uint64Flag{
		Name:     "dev.period",
		Usage:    "Block period to use in developer mode (0 = mine only if transaction pending)",
		Category: flags.DevCategory,
	}
	DeveloperGasLimitFlag = &cli.Uint64Flag{
		Name:     "dev.gaslimit",
		Usage:    "Initial block gas limit",
		Value:    11500000,
		Category: flags.DevCategory,
	}

	IdentityFlag = &cli.StringFlag{
		Name:     "identity",
		Usage:    "Custom node name",
		Category: flags.NetworkingCategory,
	}
	ExitWhenSyncedFlag = &cli.BoolFlag{
		Name:     "exitwhensynced",
		Usage:    "Exits after block synchronisation completes",
		Category: flags.EthCategory,
	}
	// hbss2pbss command options
	ForceFlag = &cli.BoolFlag{
		Name:  "force",
		Usage: "Force convert hbss trie node to pbss trie node. Ignore any metadata",
		Value: false,
	}
	// Dump command options.
	IterativeOutputFlag = &cli.BoolFlag{
		Name:  "iterative",
		Usage: "Print streaming JSON iteratively, delimited by newlines",
		Value: true,
	}
	ExcludeStorageFlag = &cli.BoolFlag{
		Name:  "nostorage",
		Usage: "Exclude storage entries (save db lookups)",
	}
	IncludeIncompletesFlag = &cli.BoolFlag{
		Name:  "incompletes",
		Usage: "Include accounts for which we don't have the address (missing preimage)",
	}
	ExcludeCodeFlag = &cli.BoolFlag{
		Name:  "nocode",
		Usage: "Exclude contract code (save db lookups)",
	}
	StartKeyFlag = &cli.StringFlag{
		Name:  "start",
		Usage: "Start position. Either a hash or address",
		Value: "0x0000000000000000000000000000000000000000000000000000000000000000",
	}
	DumpLimitFlag = &cli.Uint64Flag{
		Name:  "limit",
		Usage: "Max number of elements (0 = no limit)",
		Value: 0,
	}

	SnapshotFlag = &cli.BoolFlag{
		Name:     "snapshot",
		Usage:    `Enables snapshot-database mode (default = enable)`,
		Value:    true,
		Category: flags.EthCategory,
	}
	LightKDFFlag = &cli.BoolFlag{
		Name:     "lightkdf",
		Usage:    "Reduce key-derivation RAM & CPU usage at some expense of KDF strength",
		Category: flags.AccountCategory,
	}
	EthRequiredBlocksFlag = &cli.StringFlag{
		Name:     "eth.requiredblocks",
		Usage:    "Comma separated block number-to-hash mappings to require for peering (<number>=<hash>)",
		Category: flags.EthCategory,
	}
	BloomFilterSizeFlag = &cli.Uint64Flag{
		Name:     "bloomfilter.size",
		Usage:    "Megabytes of memory allocated to bloom-filter for pruning",
		Value:    2048,
		Category: flags.EthCategory,
	}
	TriesInMemoryFlag = &cli.Uint64Flag{
		Name:     "triesInMemory",
		Usage:    "The layer of tries trees that keep in memory",
		Value:    128,
		Category: flags.PerfCategory,
	}
	TriesVerifyModeFlag = &cli.StringFlag{
		Name: "tries-verify-mode",
		Usage: `tries verify mode:
				"local(default): a normal full node with complete state world(both MPT and snapshot), merkle state root will
				                 be verified against the block header.",
				"none: no merkle state root verification at all, there is no need to setup or connect remote verify node at all,
				       it is more light comparing to full and insecure mode, but get a very small chance that the state is not consistent
						with other peers."`,
		Value:    ethconfig.Defaults.TriesVerifyMode.String(),
		Category: flags.FastNodeCategory,
	}
	RialtoHash = &cli.StringFlag{
		Name:     "rialtohash",
		Usage:    "Manually specify the Rialto Genesis Hash, to trigger builtin network logic",
		Category: flags.EthCategory,
	}
	OverridePassedForkTime = &cli.Uint64Flag{
		Name:     "override.passedforktime",
		Usage:    "Manually specify the hard fork timestamps which have passed on the mainnet, overriding the bundled setting",
		Category: flags.EthCategory,
	}
	OverrideLorentz = &cli.Uint64Flag{
		Name:     "override.lorentz",
		Usage:    "Manually specify the Lorentz fork timestamp, overriding the bundled setting",
		Category: flags.EthCategory,
	}
	OverrideMaxwell = &cli.Uint64Flag{
		Name:     "override.maxwell",
		Usage:    "Manually specify the Maxwell fork timestamp, overriding the bundled setting",
		Category: flags.EthCategory,
	}
	OverrideFermi = &cli.Uint64Flag{
		Name:     "override.fermi",
		Usage:    "Manually specify the Fermi fork timestamp, overriding the bundled setting",
		Category: flags.EthCategory,
	}
	OverrideOsaka = &cli.Uint64Flag{
		Name:     "override.osaka",
		Usage:    "Manually specify the Osaka fork timestamp, overriding the bundled setting",
		Category: flags.EthCategory,
	}
	OverrideMendel = &cli.Uint64Flag{
		Name:     "override.mendel",
		Usage:    "Manually specify the Mendel fork timestamp, overriding the bundled setting",
		Category: flags.EthCategory,
	}
	OverrideVerkle = &cli.Uint64Flag{
		Name:     "override.verkle",
		Usage:    "Manually specify the Verkle fork timestamp, overriding the bundled setting",
		Category: flags.EthCategory,
	}
	OverrideFullImmutabilityThreshold = &cli.Uint64Flag{
		Name:     "override.immutabilitythreshold",
		Usage:    "It is the number of blocks after which a chain segment is considered immutable, only for testing purpose",
		Value:    params.FullImmutabilityThreshold,
		Category: flags.EthCategory,
	}
	OverrideMinBlocksForBlobRequests = &cli.Uint64Flag{
		Name:     "override.minforblobrequest",
		Usage:    "It keeps blob data available for min blocks in local, only for testing purpose",
		Value:    params.MinBlocksForBlobRequests,
		Category: flags.EthCategory,
	}
	OverrideDefaultExtraReserveForBlobRequests = &cli.Uint64Flag{
		Name:     "override.defaultextrareserve",
		Usage:    "It adds more extra time for expired blobs for some request cases, only for testing purpose",
		Value:    params.DefaultExtraReserveForBlobRequests,
		Category: flags.EthCategory,
	}
	OverrideBreatheBlockInterval = &cli.Uint64Flag{
		Name:     "override.breatheblockinterval",
		Usage:    "It changes the interval between breathe blocks, only for testing purpose",
		Value:    params.BreatheBlockInterval,
		Category: flags.EthCategory,
	}
	OverrideFixedTurnLength = &cli.Uint64Flag{
		Name:     "override.fixedturnlength",
		Usage:    "It use fixed or random values for turn length instead of reading from the contract, only for testing purpose",
		Value:    params.FixedTurnLength,
		Category: flags.EthCategory,
	}
	SyncModeFlag = &cli.StringFlag{
		Name:     "syncmode",
		Usage:    `Blockchain sync mode ("snap" or "full")`,
		Value:    ethconfig.Defaults.SyncMode.String(),
		Category: flags.StateCategory,
	}
	GCModeFlag = &cli.StringFlag{
		Name:     "gcmode",
		Usage:    `Blockchain garbage collection mode ("full", "archive")`,
		Value:    "full",
		Category: flags.StateCategory,
	}
	StateSchemeFlag = &cli.StringFlag{
		Name:     "state.scheme",
		Usage:    "Scheme to use for storing ethereum state ('hash' or 'path')",
		Category: flags.StateCategory,
	}
	PathDBSyncFlag = &cli.BoolFlag{
		Name:     "pathdb.sync",
		Usage:    "sync flush nodes cache to disk in path schema",
		Value:    false,
		Category: flags.StateCategory,
	}
	JournalFileFlag = &cli.BoolFlag{
		Name:     "journalfile",
		Usage:    "Enable using journal file to store the TrieJournal instead of KVDB in pbss (default = true)",
		Value:    true,
		Category: flags.StateCategory,
	}
	StateHistoryFlag = &cli.Uint64Flag{
		Name:     "history.state",
		Usage:    "Number of recent blocks to retain state history for, only relevant in state.scheme=path (default = 600,000 blocks, 0 = entire chain)",
		Value:    ethconfig.Defaults.StateHistory,
		Category: flags.StateCategory,
	}
	TransactionHistoryFlag = &cli.Uint64Flag{
		Name:     "history.transactions",
		Usage:    "Number of recent blocks to maintain transactions index for (default = about one year, 0 = entire chain)",
		Value:    ethconfig.Defaults.TransactionHistory,
		Category: flags.StateCategory,
	}
	BlockHistoryFlag = &cli.Uint64Flag{
		Name:     "history.blocks",
		Usage:    "Number of recent blocks to maintain in DB (default = 0, 0 = entire chain). Pruning is not involving TxIndex/bloomIndex.",
		Value:    ethconfig.Defaults.BlockHistory,
		Category: flags.BlockHistoryCategory,
	}
	ChainHistoryFlag = &cli.StringFlag{
		Name:     "history.chain",
		Usage:    `Blockchain history retention ("all" or "postmerge")`,
		Value:    ethconfig.Defaults.HistoryMode.String(),
		Category: flags.StateCategory,
	}
	LogHistoryFlag = &cli.Uint64Flag{
		Name:     "history.logs",
		Usage:    "Number of recent blocks to maintain log search index for (default = about one year, 0 = entire chain)",
		Value:    ethconfig.Defaults.LogHistory,
		Category: flags.StateCategory,
	}
	LogNoHistoryFlag = &cli.BoolFlag{
		Name:     "history.logs.disable",
		Usage:    "Do not maintain log search index",
		Category: flags.StateCategory,
	}
	LogExportCheckpointsFlag = &cli.StringFlag{
		Name:     "history.logs.export",
		Usage:    "Export checkpoints to file in go source file format",
		Category: flags.StateCategory,
		Value:    "",
	}
	// Beacon client light sync settings
	BeaconApiFlag = &cli.StringSliceFlag{
		Name:     "beacon.api",
		Usage:    "Beacon node (CL) light client API URL. This flag can be given multiple times.",
		Category: flags.BeaconCategory,
	}
	BeaconApiHeaderFlag = &cli.StringSliceFlag{
		Name:     "beacon.api.header",
		Usage:    "Pass custom HTTP header fields to the remote beacon node API in \"key:value\" format. This flag can be given multiple times.",
		Category: flags.BeaconCategory,
	}
	BeaconThresholdFlag = &cli.IntFlag{
		Name:     "beacon.threshold",
		Usage:    "Beacon sync committee participation threshold",
		Value:    bparams.SyncCommitteeSupermajority,
		Category: flags.BeaconCategory,
	}
	BeaconNoFilterFlag = &cli.BoolFlag{
		Name:     "beacon.nofilter",
		Usage:    "Disable future slot signature filter",
		Category: flags.BeaconCategory,
	}
	BeaconConfigFlag = &cli.StringFlag{
		Name:     "beacon.config",
		Usage:    "Beacon chain config YAML file",
		Category: flags.BeaconCategory,
	}
	BeaconGenesisRootFlag = &cli.StringFlag{
		Name:     "beacon.genesis.gvroot",
		Usage:    "Beacon chain genesis validators root",
		Category: flags.BeaconCategory,
	}
	BeaconGenesisTimeFlag = &cli.Uint64Flag{
		Name:     "beacon.genesis.time",
		Usage:    "Beacon chain genesis time",
		Category: flags.BeaconCategory,
	}
	BeaconCheckpointFlag = &cli.StringFlag{
		Name:     "beacon.checkpoint",
		Usage:    "Beacon chain weak subjectivity checkpoint block hash",
		Category: flags.BeaconCategory,
	}
	BeaconCheckpointFileFlag = &cli.StringFlag{
		Name:     "beacon.checkpoint.file",
		Usage:    "Beacon chain weak subjectivity checkpoint import/export file",
		Category: flags.BeaconCategory,
	}
	BlsyncApiFlag = &cli.StringFlag{
		Name:     "blsync.engine.api",
		Usage:    "Target EL engine API URL",
		Category: flags.BeaconCategory,
	}
	BlsyncJWTSecretFlag = &flags.DirectoryFlag{
		Name:     "blsync.jwtsecret",
		Usage:    "Path to a JWT secret to use for target engine API endpoint",
		Category: flags.BeaconCategory,
	}
	// Transaction pool settings
	TxPoolLocalsFlag = &cli.StringFlag{
		Name:     "txpool.locals",
		Usage:    "Comma separated accounts to treat as locals (no flush, priority inclusion)",
		Category: flags.TxPoolCategory,
	}
	TxPoolNoLocalsFlag = &cli.BoolFlag{
		Name:     "txpool.nolocals",
		Usage:    "Disables price exemptions for locally submitted transactions",
		Category: flags.TxPoolCategory,
	}
	TxPoolJournalFlag = &cli.StringFlag{
		Name:     "txpool.journal",
		Usage:    "Disk journal for local transaction to survive node restarts",
		Value:    ethconfig.Defaults.TxPool.Journal,
		Category: flags.TxPoolCategory,
	}
	TxPoolRejournalFlag = &cli.DurationFlag{
		Name:     "txpool.rejournal",
		Usage:    "Time interval to regenerate the local transaction journal",
		Value:    ethconfig.Defaults.TxPool.Rejournal,
		Category: flags.TxPoolCategory,
	}
	TxPoolPriceLimitFlag = &cli.Uint64Flag{
		Name:     "txpool.pricelimit",
		Usage:    "Minimum gas price tip to enforce for acceptance into the pool",
		Value:    ethconfig.Defaults.TxPool.PriceLimit,
		Category: flags.TxPoolCategory,
	}
	TxPoolPriceBumpFlag = &cli.Uint64Flag{
		Name:     "txpool.pricebump",
		Usage:    "Price bump percentage to replace an already existing transaction",
		Value:    ethconfig.Defaults.TxPool.PriceBump,
		Category: flags.TxPoolCategory,
	}
	TxPoolAccountSlotsFlag = &cli.Uint64Flag{
		Name:     "txpool.accountslots",
		Usage:    "Minimum number of executable transaction slots guaranteed per account",
		Value:    ethconfig.Defaults.TxPool.AccountSlots,
		Category: flags.TxPoolCategory,
	}
	TxPoolGlobalSlotsFlag = &cli.Uint64Flag{
		Name:     "txpool.globalslots",
		Usage:    "Maximum number of executable transaction slots for all accounts",
		Value:    ethconfig.Defaults.TxPool.GlobalSlots,
		Category: flags.TxPoolCategory,
	}
	TxPoolAccountQueueFlag = &cli.Uint64Flag{
		Name:     "txpool.accountqueue",
		Usage:    "Maximum number of non-executable transaction slots permitted per account",
		Value:    ethconfig.Defaults.TxPool.AccountQueue,
		Category: flags.TxPoolCategory,
	}
	TxPoolGlobalQueueFlag = &cli.Uint64Flag{
		Name:     "txpool.globalqueue",
		Usage:    "Maximum number of non-executable transaction slots for all accounts",
		Value:    ethconfig.Defaults.TxPool.GlobalQueue,
		Category: flags.TxPoolCategory,
	}
	TxPoolOverflowPoolSlotsFlag = &cli.Uint64Flag{
		Name:     "txpool.overflowpoolslots",
		Usage:    "Maximum number of transaction slots in overflow pool",
		Value:    ethconfig.Defaults.TxPool.OverflowPoolSlots,
		Category: flags.TxPoolCategory,
	}
	TxPoolLifetimeFlag = &cli.DurationFlag{
		Name:     "txpool.lifetime",
		Usage:    "Maximum amount of time non-executable transaction are queued",
		Value:    ethconfig.Defaults.TxPool.Lifetime,
		Category: flags.TxPoolCategory,
	}
	TxPoolReannounceTimeFlag = &cli.DurationFlag{
		Name:     "txpool.reannouncetime",
		Usage:    "Duration for announcing local pending transactions again (default = 10 years, minimum = 1 minute)",
		Value:    ethconfig.Defaults.TxPool.ReannounceTime,
		Category: flags.TxPoolCategory,
	}
	// Blob transaction pool settings
	BlobPoolDataDirFlag = &cli.StringFlag{
		Name:     "blobpool.datadir",
		Usage:    "Data directory to store blob transactions in",
		Value:    ethconfig.Defaults.BlobPool.Datadir,
		Category: flags.BlobPoolCategory,
	}
	BlobPoolDataCapFlag = &cli.Uint64Flag{
		Name:     "blobpool.datacap",
		Usage:    "Disk space to allocate for pending blob transactions (soft limit)",
		Value:    ethconfig.Defaults.BlobPool.Datacap,
		Category: flags.BlobPoolCategory,
	}
	BlobPoolPriceBumpFlag = &cli.Uint64Flag{
		Name:     "blobpool.pricebump",
		Usage:    "Price bump percentage to replace an already existing blob transaction",
		Value:    ethconfig.Defaults.BlobPool.PriceBump,
		Category: flags.BlobPoolCategory,
	}
	// Performance tuning settings
	CacheFlag = &cli.IntFlag{
		Name:     "cache",
		Usage:    "Megabytes of memory allocated to internal caching (default = 4096 mainnet full node, 128 light mode)",
		Value:    1024,
		Category: flags.PerfCategory,
	}
	CacheDatabaseFlag = &cli.IntFlag{
		Name:     "cache.database",
		Usage:    "Percentage of cache memory allowance to use for database io",
		Value:    40,
		Category: flags.PerfCategory,
	}
	CacheTrieFlag = &cli.IntFlag{
		Name:     "cache.trie",
		Usage:    "Percentage of cache memory allowance to use for trie caching (default = 15% full mode, 30% archive mode)",
		Value:    15,
		Category: flags.PerfCategory,
	}
	CacheGCFlag = &cli.IntFlag{
		Name:     "cache.gc",
		Usage:    "Percentage of cache memory allowance to use for trie pruning (default = 25% full mode, 0% archive mode)",
		Value:    25,
		Category: flags.PerfCategory,
	}
	CacheSnapshotFlag = &cli.IntFlag{
		Name:     "cache.snapshot",
		Usage:    "Percentage of cache memory allowance to use for snapshot caching (default = 20%)",
		Value:    20,
		Category: flags.PerfCategory,
	}
	CacheNoPrefetchFlag = &cli.BoolFlag{
		Name:     "cache.noprefetch",
		Usage:    "Disable heuristic state prefetch during block import (less CPU and disk IO, more time waiting for data)",
		Category: flags.PerfCategory,
	}
	CachePreimagesFlag = &cli.BoolFlag{
		Name:     "cache.preimages",
		Usage:    "Enable recording the SHA3/keccak preimages of trie keys",
		Category: flags.PerfCategory,
	}
	CacheLogSizeFlag = &cli.IntFlag{
		Name:     "cache.blocklogs",
		Usage:    "Size (in number of blocks) of the log cache for filtering",
		Category: flags.PerfCategory,
		Value:    ethconfig.Defaults.FilterLogCacheSize,
	}
	FDLimitFlag = &cli.IntFlag{
		Name:     "fdlimit",
		Usage:    "Raise the open file descriptor resource limit (default = system fd limit)",
		Category: flags.PerfCategory,
	}
	CryptoKZGFlag = &cli.StringFlag{
		Name:     "crypto.kzg",
		Usage:    "KZG library implementation to use; gokzg (recommended) or ckzg",
		Value:    "gokzg",
		Category: flags.PerfCategory,
	}

	// Miner settings
	MiningEnabledFlag = &cli.BoolFlag{
		Name:     "mine",
		Usage:    "Enable mining",
		Category: flags.MinerCategory,
	}
	MinerGasLimitFlag = &cli.Uint64Flag{
		Name:     "miner.gaslimit",
		Usage:    "Target gas ceiling for mined blocks",
		Value:    ethconfig.Defaults.Miner.GasCeil,
		Category: flags.MinerCategory,
	}
	MinerGasPriceFlag = &flags.BigFlag{
		Name:     "miner.gasprice",
		Usage:    "Minimum gas price for mining a transaction",
		Value:    ethconfig.Defaults.Miner.GasPrice,
		Category: flags.MinerCategory,
	}
	MinerEtherbaseFlag = &cli.StringFlag{
		Name:     "miner.etherbase",
		Usage:    "0x prefixed public address for block mining rewards",
		Category: flags.MinerCategory,
	}
	MinerExtraDataFlag = &cli.StringFlag{
		Name:     "miner.extradata",
		Usage:    "Block extra data set by the miner (default = client version)",
		Category: flags.MinerCategory,
	}
	MinerRecommitIntervalFlag = &cli.DurationFlag{
		Name:     "miner.recommit",
		Usage:    "Time interval to recreate the block being mined",
		Value:    *ethconfig.Defaults.Miner.Recommit,
		Category: flags.MinerCategory,
	}
	MinerDelayLeftoverFlag = &cli.DurationFlag{
		Name:     "miner.delayleftover",
		Usage:    "Time reserved to finalize a block",
		Value:    *ethconfig.Defaults.Miner.DelayLeftOver,
		Category: flags.MinerCategory,
	}

	// Account settings
	UnlockedAccountFlag = &cli.StringFlag{
		Name:     "unlock",
		Usage:    "Comma separated list of accounts to unlock",
		Value:    "",
		Category: flags.AccountCategory,
	}
	PasswordFileFlag = &cli.PathFlag{
		Name:      "password",
		Usage:     "Password file to use for non-interactive password input",
		TakesFile: true,
		Category:  flags.AccountCategory,
	}
	ExternalSignerFlag = &cli.StringFlag{
		Name:     "signer",
		Usage:    "External signer (url or path to ipc file)",
		Value:    "",
		Category: flags.AccountCategory,
	}
	InsecureUnlockAllowedFlag = &cli.BoolFlag{
		Name:     "allow-insecure-unlock",
		Usage:    "Allow insecure account unlocking when account-related RPCs are exposed by http",
		Category: flags.AccountCategory,
	}

	// EVM settings
	VMEnableDebugFlag = &cli.BoolFlag{
		Name:     "vmdebug",
		Usage:    "Record information useful for VM and contract debugging",
		Category: flags.VMCategory,
	}
	VMTraceFlag = &cli.StringFlag{
		Name:     "vmtrace",
		Usage:    "Name of tracer which should record internal VM operations (costly)",
		Category: flags.VMCategory,
	}
	VMTraceJsonConfigFlag = &cli.StringFlag{
		Name:     "vmtrace.jsonconfig",
		Usage:    "Tracer configuration (JSON)",
		Value:    "{}",
		Category: flags.VMCategory,
	}
	// API options.
	RPCGlobalGasCapFlag = &cli.Uint64Flag{
		Name:     "rpc.gascap",
		Usage:    "Sets a cap on gas that can be used in eth_call/estimateGas (0=infinite)",
		Value:    ethconfig.Defaults.RPCGasCap,
		Category: flags.APICategory,
	}
	RPCGlobalEVMTimeoutFlag = &cli.DurationFlag{
		Name:     "rpc.evmtimeout",
		Usage:    "Sets a timeout used for eth_call (0=infinite)",
		Value:    ethconfig.Defaults.RPCEVMTimeout,
		Category: flags.APICategory,
	}
	RPCGlobalTxFeeCapFlag = &cli.Float64Flag{
		Name:     "rpc.txfeecap",
		Usage:    "Sets a cap on transaction fee (in ether) that can be sent via the RPC APIs (0 = no cap)",
		Value:    ethconfig.Defaults.RPCTxFeeCap,
		Category: flags.APICategory,
	}
	// Authenticated RPC HTTP settings
	AuthListenFlag = &cli.StringFlag{
		Name:  "authrpc.addr",
		Usage: "Listening address for authenticated APIs",
		Value: node.DefaultConfig.AuthAddr,
		// Category: flags.APICategory,
	}
	AuthPortFlag = &cli.IntFlag{
		Name:  "authrpc.port",
		Usage: "Listening port for authenticated APIs",
		Value: node.DefaultConfig.AuthPort,
		// Category: flags.APICategory,
	}
	AuthVirtualHostsFlag = &cli.StringFlag{
		Name:  "authrpc.vhosts",
		Usage: "Comma separated list of virtual hostnames from which to accept requests (server enforced). Accepts '*' wildcard.",
		Value: strings.Join(node.DefaultConfig.AuthVirtualHosts, ","),
		// Category: flags.APICategory,
	}
	JWTSecretFlag = &flags.DirectoryFlag{
		Name:  "authrpc.jwtsecret",
		Usage: "Path to a JWT secret to use for authenticated RPC endpoints",
		// Category: flags.APICategory,
	}

	// Logging and debug settings
	EthStatsURLFlag = &cli.StringFlag{
		Name:     "ethstats",
		Usage:    "Reporting URL of a ethstats service (nodename:secret@host:port)",
		Category: flags.MetricsCategory,
	}
	NoCompactionFlag = &cli.BoolFlag{
		Name:     "nocompaction",
		Usage:    "Disables db compaction after import",
		Category: flags.LoggingCategory,
	}

	// MISC settings
	SyncTargetFlag = &cli.StringFlag{
		Name:      "synctarget",
		Usage:     `Hash of the block to full sync to (dev testing feature)`,
		TakesFile: true,
		Category:  flags.MiscCategory,
	}

	// RPC settings
	IPCDisabledFlag = &cli.BoolFlag{
		Name:     "ipcdisable",
		Usage:    "Disable the IPC-RPC server",
		Category: flags.APICategory,
	}
	IPCPathFlag = &flags.DirectoryFlag{
		Name:     "ipcpath",
		Usage:    "Filename for IPC socket/pipe within the datadir (explicit paths escape it)",
		Category: flags.APICategory,
	}
	HTTPEnabledFlag = &cli.BoolFlag{
		Name:     "http",
		Usage:    "Enable the HTTP-RPC server",
		Category: flags.APICategory,
	}
	HTTPListenAddrFlag = &cli.StringFlag{
		Name:     "http.addr",
		Usage:    "HTTP-RPC server listening interface",
		Value:    node.DefaultHTTPHost,
		Category: flags.APICategory,
	}
	HTTPPortFlag = &cli.IntFlag{
		Name:     "http.port",
		Usage:    "HTTP-RPC server listening port",
		Value:    node.DefaultHTTPPort,
		Category: flags.APICategory,
	}
	HTTPCORSDomainFlag = &cli.StringFlag{
		Name:     "http.corsdomain",
		Usage:    "Comma separated list of domains from which to accept cross origin requests (browser enforced)",
		Value:    "",
		Category: flags.APICategory,
	}
	HTTPVirtualHostsFlag = &cli.StringFlag{
		Name:     "http.vhosts",
		Usage:    "Comma separated list of virtual hostnames from which to accept requests (server enforced). Accepts '*' wildcard.",
		Value:    strings.Join(node.DefaultConfig.HTTPVirtualHosts, ","),
		Category: flags.APICategory,
	}
	HTTPApiFlag = &cli.StringFlag{
		Name:     "http.api",
		Usage:    "API's offered over the HTTP-RPC interface",
		Value:    "",
		Category: flags.APICategory,
	}
	HTTPPathPrefixFlag = &cli.StringFlag{
		Name:     "http.rpcprefix",
		Usage:    "HTTP path prefix on which JSON-RPC is served. Use '/' to serve on all paths.",
		Value:    "",
		Category: flags.APICategory,
	}
	GraphQLEnabledFlag = &cli.BoolFlag{
		Name:     "graphql",
		Usage:    "Enable GraphQL on the HTTP-RPC server. Note that GraphQL can only be started if an HTTP server is started as well.",
		Category: flags.APICategory,
	}
	GraphQLCORSDomainFlag = &cli.StringFlag{
		Name:     "graphql.corsdomain",
		Usage:    "Comma separated list of domains from which to accept cross origin requests (browser enforced)",
		Value:    "",
		Category: flags.APICategory,
	}
	GraphQLVirtualHostsFlag = &cli.StringFlag{
		Name:     "graphql.vhosts",
		Usage:    "Comma separated list of virtual hostnames from which to accept requests (server enforced). Accepts '*' wildcard.",
		Value:    strings.Join(node.DefaultConfig.GraphQLVirtualHosts, ","),
		Category: flags.APICategory,
	}

	WSEnabledFlag = &cli.BoolFlag{
		Name:     "ws",
		Usage:    "Enable the WS-RPC server",
		Category: flags.APICategory,
	}
	WSListenAddrFlag = &cli.StringFlag{
		Name:     "ws.addr",
		Usage:    "WS-RPC server listening interface",
		Value:    node.DefaultWSHost,
		Category: flags.APICategory,
	}
	WSPortFlag = &cli.IntFlag{
		Name:     "ws.port",
		Usage:    "WS-RPC server listening port",
		Value:    node.DefaultWSPort,
		Category: flags.APICategory,
	}
	WSApiFlag = &cli.StringFlag{
		Name:     "ws.api",
		Usage:    "API's offered over the WS-RPC interface",
		Value:    "",
		Category: flags.APICategory,
	}
	WSAllowedOriginsFlag = &cli.StringFlag{
		Name:     "ws.origins",
		Usage:    "Origins from which to accept websockets requests",
		Value:    "",
		Category: flags.APICategory,
	}
	WSPathPrefixFlag = &cli.StringFlag{
		Name:     "ws.rpcprefix",
		Usage:    "HTTP path prefix on which JSON-RPC is served. Use '/' to serve on all paths.",
		Value:    "",
		Category: flags.APICategory,
	}
	ExecFlag = &cli.StringFlag{
		Name:     "exec",
		Usage:    "Execute JavaScript statement",
		Category: flags.APICategory,
	}
	PreloadJSFlag = &cli.StringFlag{
		Name:     "preload",
		Usage:    "Comma separated list of JavaScript files to preload into the console",
		Category: flags.APICategory,
	}
	AllowUnprotectedTxs = &cli.BoolFlag{
		Name:     "rpc.allow-unprotected-txs",
		Usage:    "Allow for unprotected (non EIP155 signed) transactions to be submitted via RPC",
		Category: flags.APICategory,
	}
	BatchRequestLimit = &cli.IntFlag{
		Name:     "rpc.batch-request-limit",
		Usage:    "Maximum number of requests in a batch",
		Value:    node.DefaultConfig.BatchRequestLimit,
		Category: flags.APICategory,
	}
	BatchResponseMaxSize = &cli.IntFlag{
		Name:     "rpc.batch-response-max-size",
		Usage:    "Maximum number of bytes returned from a batched call",
		Value:    node.DefaultConfig.BatchResponseMaxSize,
		Category: flags.APICategory,
	}

	// Network Settings
	MaxPeersFlag = &cli.IntFlag{
		Name:     "maxpeers",
		Usage:    "Maximum number of network peers (network disabled if set to 0)",
		Value:    node.DefaultConfig.P2P.MaxPeers,
		Category: flags.NetworkingCategory,
	}

	MaxPeersPerIPFlag = &cli.IntFlag{
		Name:     "maxpeersperip",
		Usage:    "Maximum number of network peers from a single IP address, (default used if set to <= 0, which is same as MaxPeers)",
		Value:    node.DefaultConfig.P2P.MaxPeersPerIP,
		Category: flags.NetworkingCategory,
	}

	MaxPendingPeersFlag = &cli.IntFlag{
		Name:     "maxpendpeers",
		Usage:    "Maximum number of pending connection attempts (defaults used if set to 0)",
		Value:    node.DefaultConfig.P2P.MaxPendingPeers,
		Category: flags.NetworkingCategory,
	}
	ListenPortFlag = &cli.IntFlag{
		Name:     "port",
		Usage:    "Network listening port",
		Value:    30303,
		Category: flags.NetworkingCategory,
	}
	BootnodesFlag = &cli.StringFlag{
		Name:     "bootnodes",
		Usage:    "Comma separated enode URLs for P2P discovery bootstrap",
		Value:    "",
		Category: flags.NetworkingCategory,
	}
	NodeKeyFileFlag = &cli.StringFlag{
		Name:     "nodekey",
		Usage:    "P2P node key file",
		Category: flags.NetworkingCategory,
	}
	NodeKeyHexFlag = &cli.StringFlag{
		Name:     "nodekeyhex",
		Usage:    "P2P node key as hex (for testing)",
		Category: flags.NetworkingCategory,
	}
	NATFlag = &cli.StringFlag{
		Name:     "nat",
		Usage:    "NAT port mapping mechanism (any|none|upnp|pmp|pmp:<IP>|extip:<IP>|stun:<IP:PORT>)",
		Value:    "any",
		Category: flags.NetworkingCategory,
	}
	NoDiscoverFlag = &cli.BoolFlag{
		Name:     "nodiscover",
		Usage:    "Disables the peer discovery mechanism (manual peer addition)",
		Category: flags.NetworkingCategory,
	}
	PeerFilterPatternsFlag = &cli.StringSliceFlag{
		Name:     "peerfilter",
		Usage:    "Disallow peers connection if peer name matches the given regular expressions",
		Category: flags.NetworkingCategory,
	}
	DiscoveryV4Flag = &cli.BoolFlag{
		Name:     "discovery.v4",
		Aliases:  []string{"discv4"},
		Usage:    "Enables the V4 discovery mechanism",
		Category: flags.NetworkingCategory,
		Value:    true,
	}
	DiscoveryV5Flag = &cli.BoolFlag{
		Name:     "discovery.v5",
		Aliases:  []string{"discv5"},
		Usage:    "Enables the V5 discovery mechanism",
		Category: flags.NetworkingCategory,
		Value:    false,
	}
	NetrestrictFlag = &cli.StringFlag{
		Name:     "netrestrict",
		Usage:    "Restricts network communication to the given IP networks (CIDR masks)",
		Category: flags.NetworkingCategory,
	}
	DNSDiscoveryFlag = &cli.StringFlag{
		Name:     "discovery.dns",
		Usage:    "Sets DNS discovery entry points (use \"\" to disable DNS)",
		Category: flags.NetworkingCategory,
	}
	DiscoveryPortFlag = &cli.IntFlag{
		Name:     "discovery.port",
		Usage:    "Use a custom UDP port for P2P discovery",
		Value:    30303,
		Category: flags.NetworkingCategory,
	}

	// Console
	JSpathFlag = &flags.DirectoryFlag{
		Name:     "jspath",
		Usage:    "JavaScript root path for `loadScript`",
		Value:    flags.DirectoryString("."),
		Category: flags.APICategory,
	}
	HttpHeaderFlag = &cli.StringSliceFlag{
		Name:     "header",
		Aliases:  []string{"H"},
		Usage:    "Pass custom headers to the RPC server when using --" + RemoteDBFlag.Name + " or the geth attach console. This flag can be given multiple times.",
		Category: flags.APICategory,
	}

	// Gas price oracle settings
	GpoBlocksFlag = &cli.IntFlag{
		Name:     "gpo.blocks",
		Usage:    "Number of recent blocks to check for gas prices",
		Value:    ethconfig.Defaults.GPO.Blocks,
		Category: flags.GasPriceCategory,
	}
	GpoPercentileFlag = &cli.IntFlag{
		Name:     "gpo.percentile",
		Usage:    "Suggested gas price is the given percentile of a set of recent transaction gas prices",
		Value:    ethconfig.Defaults.GPO.Percentile,
		Category: flags.GasPriceCategory,
	}
	GpoMaxGasPriceFlag = &cli.Int64Flag{
		Name:     "gpo.maxprice",
		Usage:    "Maximum transaction priority fee (or gasprice before London fork) to be recommended by gpo",
		Value:    ethconfig.Defaults.GPO.MaxPrice.Int64(),
		Category: flags.GasPriceCategory,
	}
	GpoIgnoreGasPriceFlag = &cli.Int64Flag{
		Name:     "gpo.ignoreprice",
		Usage:    "Gas price below which gpo will ignore transactions",
		Value:    ethconfig.Defaults.GPO.IgnorePrice.Int64(),
		Category: flags.GasPriceCategory,
	}

	// Metrics flags
	MetricsEnabledFlag = &cli.BoolFlag{
		Name:     "metrics",
		Usage:    "Enable metrics collection and reporting",
		Category: flags.MetricsCategory,
	}
	// MetricsHTTPFlag defines the endpoint for a stand-alone metrics HTTP endpoint.
	// Since the pprof service enables sensitive/vulnerable behavior, this allows a user
	// to enable a public-OK metrics endpoint without having to worry about ALSO exposing
	// other profiling behavior or information.
	MetricsHTTPFlag = &cli.StringFlag{
		Name:     "metrics.addr",
		Usage:    `Enable stand-alone metrics HTTP server listening interface.`,
		Category: flags.MetricsCategory,
	}
	MetricsPortFlag = &cli.IntFlag{
		Name: "metrics.port",
		Usage: `Metrics HTTP server listening port.
Please note that --` + MetricsHTTPFlag.Name + ` must be set to start the server.`,
		Value:    metrics.DefaultConfig.Port,
		Category: flags.MetricsCategory,
	}
	MetricsEnableInfluxDBFlag = &cli.BoolFlag{
		Name:     "metrics.influxdb",
		Usage:    "Enable metrics export/push to an external InfluxDB database",
		Category: flags.MetricsCategory,
	}
	MetricsInfluxDBEndpointFlag = &cli.StringFlag{
		Name:     "metrics.influxdb.endpoint",
		Usage:    "InfluxDB API endpoint to report metrics to",
		Value:    metrics.DefaultConfig.InfluxDBEndpoint,
		Category: flags.MetricsCategory,
	}
	MetricsInfluxDBDatabaseFlag = &cli.StringFlag{
		Name:     "metrics.influxdb.database",
		Usage:    "InfluxDB database name to push reported metrics to",
		Value:    metrics.DefaultConfig.InfluxDBDatabase,
		Category: flags.MetricsCategory,
	}
	MetricsInfluxDBUsernameFlag = &cli.StringFlag{
		Name:     "metrics.influxdb.username",
		Usage:    "Username to authorize access to the database",
		Value:    metrics.DefaultConfig.InfluxDBUsername,
		Category: flags.MetricsCategory,
	}
	MetricsInfluxDBPasswordFlag = &cli.StringFlag{
		Name:     "metrics.influxdb.password",
		Usage:    "Password to authorize access to the database",
		Value:    metrics.DefaultConfig.InfluxDBPassword,
		Category: flags.MetricsCategory,
	}
	// Tags are part of every measurement sent to InfluxDB. Queries on tags are faster in InfluxDB.
	// For example `host` tag could be used so that we can group all nodes and average a measurement
	// across all of them, but also so that we can select a specific node and inspect its measurements.
	// https://docs.influxdata.com/influxdb/v1.4/concepts/key_concepts/#tag-key
	MetricsInfluxDBTagsFlag = &cli.StringFlag{
		Name:     "metrics.influxdb.tags",
		Usage:    "Comma-separated InfluxDB tags (key/values) attached to all measurements",
		Value:    metrics.DefaultConfig.InfluxDBTags,
		Category: flags.MetricsCategory,
	}

	MetricsEnableInfluxDBV2Flag = &cli.BoolFlag{
		Name:     "metrics.influxdbv2",
		Usage:    "Enable metrics export/push to an external InfluxDB v2 database",
		Category: flags.MetricsCategory,
	}

	MetricsInfluxDBTokenFlag = &cli.StringFlag{
		Name:     "metrics.influxdb.token",
		Usage:    "Token to authorize access to the database (v2 only)",
		Value:    metrics.DefaultConfig.InfluxDBToken,
		Category: flags.MetricsCategory,
	}

	MetricsInfluxDBBucketFlag = &cli.StringFlag{
		Name:     "metrics.influxdb.bucket",
		Usage:    "InfluxDB bucket name to push reported metrics to (v2 only)",
		Value:    metrics.DefaultConfig.InfluxDBBucket,
		Category: flags.MetricsCategory,
	}

	// Init network
	InitNetworkSize = &cli.IntFlag{
		Name:  "init.size",
		Usage: "the size of the network",
		Value: 1,
	}

	InitNetworkDir = &cli.StringFlag{
		Name:  "init.dir",
		Usage: "the direction to store initial network data",
		Value: "",
	}

	InitNetworkIps = &cli.StringFlag{
		Name:  "init.ips",
		Usage: "the ips of each node in the network, example '192.168.0.1,192.168.0.2'",
		Value: "",
	}

	InitNetworkPort = &cli.IntFlag{
		Name:  "init.p2p-port",
		Usage: "the p2p port of the nodes in the network",
		Value: 30311,
	}
	InitSentryNodeSize = &cli.IntFlag{
		Name:  "init.sentrynode-size",
		Usage: "the size of the sentry node",
		Value: 0,
	}
	InitSentryNodeIPs = &cli.StringFlag{
		Name:  "init.sentrynode-ips",
		Usage: "the ips of each sentry node in the network, example '192.168.0.1,192.168.0.2'",
		Value: "",
	}
	InitSentryNodePorts = &cli.StringFlag{
		Name:  "init.sentrynode-ports",
		Usage: "the ports of each sentry node in the network, example '30311,30312'",
		Value: "",
	}
	InitFullNodeSize = &cli.IntFlag{
		Name:  "init.fullnode-size",
		Usage: "the size of the full node",
		Value: 0,
	}
	InitFullNodeIPs = &cli.StringFlag{
		Name:  "init.fullnode-ips",
		Usage: "the ips of each full node in the network, example '192.168.0.1,192.168.0.2'",
		Value: "",
	}
	InitFullNodePorts = &cli.StringFlag{
		Name:  "init.fullnode-ports",
		Usage: "the ports of each full node in the network, example '30311,30312'",
		Value: "",
	}
	InitEVNSentryWhitelist = &cli.BoolFlag{
		Name:  "init.evn-sentry-whitelist",
		Usage: "whether to add evn sentry NodeIDs in Node.P2P.EVNNodeIDsWhitelist",
	}
	InitEVNValidatorWhitelist = &cli.BoolFlag{
		Name:  "init.evn-validator-whitelist",
		Usage: "whether to add evn validator NodeIDs in Node.P2P.EVNNodeIDsWhitelist",
	}
	InitEVNSentryRegister = &cli.BoolFlag{
		Name:  "init.evn-sentry-register",
		Usage: "whether to add evn sentry NodeIDs in ETH.EVNNodeIDsToAdd",
	}
	InitEVNValidatorRegister = &cli.BoolFlag{
		Name:  "init.evn-validator-register",
		Usage: "whether to add evn validator NodeIDs in ETH.EVNNodeIDsToAdd",
	}
	MetricsInfluxDBOrganizationFlag = &cli.StringFlag{
		Name:     "metrics.influxdb.organization",
		Usage:    "InfluxDB organization name (v2 only)",
		Value:    metrics.DefaultConfig.InfluxDBOrganization,
		Category: flags.MetricsCategory,
	}

	VMOpcodeOptimizeFlag = &cli.BoolFlag{
		Name:     "vm.opcode.optimize",
		Usage:    "enable opcode optimization",
		Category: flags.VMCategory,
<<<<<<< HEAD
	}

	BlockAmountReserved = &cli.Uint64Flag{
		Name:     "block-amount-reserved",
		Usage:    "Sets the expected remained amount of blocks for offline block prune",
		Category: flags.BlockHistoryCategory,
		Value:    params.FullImmutabilityThreshold,
=======
>>>>>>> 0f7131f0
	}

	CheckSnapshotWithMPT = &cli.BoolFlag{
		Name:     "check-snapshot-with-mpt",
		Usage:    "Enable checking between snapshot and MPT ",
		Category: flags.FastNodeCategory,
	}

	EnableDoubleSignMonitorFlag = &cli.BoolFlag{
		Name:     "monitor.doublesign",
		Usage:    "Enable double sign monitor to check whether any validator signs multiple blocks",
		Category: flags.MinerCategory,
	}

	VotingEnabledFlag = &cli.BoolFlag{
		Name:     "vote",
		Usage:    "Enable voting when mining",
		Category: flags.FastFinalityCategory,
	}

	DisableVoteAttestationFlag = &cli.BoolFlag{
		Name:     "disablevoteattestation",
		Usage:    "Disable assembling vote attestation ",
		Category: flags.FastFinalityCategory,
	}

	EnableMaliciousVoteMonitorFlag = &cli.BoolFlag{
		Name:     "monitor.maliciousvote",
		Usage:    "Enable malicious vote monitor to check whether any validator violates the voting rules of fast finality",
		Category: flags.FastFinalityCategory,
	}

	BLSPasswordFileFlag = &cli.StringFlag{
		Name:     "blspassword",
		Usage:    "Password file path for the BLS wallet, which contains the password to unlock BLS wallet for managing votes in fast_finality feature",
		Category: flags.AccountCategory,
	}

	BLSWalletDirFlag = &flags.DirectoryFlag{
		Name:     "blswallet",
		Usage:    "Path for the blsWallet dir in fast finality feature (default = inside the datadir)",
		Category: flags.AccountCategory,
	}

	VoteJournalDirFlag = &flags.DirectoryFlag{
		Name:     "vote-journal-path",
		Usage:    "Path for the voteJournal dir in fast finality feature (default = inside the datadir)",
		Category: flags.FastFinalityCategory,
	}

	// Blob setting
	BlobExtraReserveFlag = &cli.Uint64Flag{
		Name:     "blob.extra-reserve",
		Usage:    "Extra reserve threshold for blob, blob never expires when 0 is set, default 28800",
		Value:    params.DefaultExtraReserveForBlobRequests,
		Category: flags.MiscCategory,
	}

	// Fake beacon
	FakeBeaconEnabledFlag = &cli.BoolFlag{
		Name:     "fake-beacon",
		Usage:    "Enable the HTTP-RPC server of fake-beacon",
		Category: flags.APICategory,
	}
	FakeBeaconAddrFlag = &cli.StringFlag{
		Name:     "fake-beacon.addr",
		Usage:    "HTTP-RPC server listening addr of fake-beacon",
		Value:    fakebeacon.DefaultAddr,
		Category: flags.APICategory,
	}
	FakeBeaconPortFlag = &cli.IntFlag{
		Name:     "fake-beacon.port",
		Usage:    "HTTP-RPC server listening port of fake-beacon",
		Value:    fakebeacon.DefaultPort,
		Category: flags.APICategory,
	}

	// incremental snapshot related flags
	EnableIncrSnapshotFlag = &cli.BoolFlag{
		Name:     "incr.enable",
		Usage:    "Enable incremental snapshot generation",
		Value:    false,
		Category: flags.StateCategory,
	}
	IncrSnapshotPathFlag = &flags.DirectoryFlag{
		Name:     "incr.datadir",
		Usage:    "Data directory for storing incremental snapshot data: can be used to store generated or downloaded incremental snapshot",
		Value:    "",
		Category: flags.StateCategory,
	}
	IncrSnapshotBlockIntervalFlag = &cli.Uint64Flag{
		Name:     "incr.block-interval",
		Usage:    "Set how many blocks interval are stored into one incremental snapshot",
		Value:    pathdb.DefaultBlockInterval,
		Category: flags.StateCategory,
	}
	IncrSnapshotStateBufferFlag = &cli.Uint64Flag{
		Name:     "incr.state-buffer",
		Usage:    "Set the incr state memory buffer to aggregate MPT trie nodes. The larger the setting, the smaller the incr snapshot size",
		Value:    pathdb.DefaultIncrStateBufferSize,
		Category: flags.StateCategory,
	}
	IncrSnapshotKeptBlocksFlag = &cli.Uint64Flag{
		Name:     "incr.kept-blocks",
		Usage:    "Set how many blocks are kept in incr snapshot. At least is 1024 blocks",
		Value:    pathdb.DefaultKeptBlocks,
		Category: flags.StateCategory,
	}
	UseRemoteIncrSnapshotFlag = &cli.BoolFlag{
		Name:     "incr.use-remote",
		Usage:    "Enable download and merge incremental snapshots into local data",
		Value:    false,
		Category: flags.StateCategory,
	}
	RemoteIncrSnapshotURLFlag = &cli.StringFlag{
		Name:     "incr.remote-url",
		Usage:    "Set from which remote url is used to download incremental snapshots",
		Value:    "",
		Category: flags.StateCategory,
	}
)

var (
	// TestnetFlags is the flag group of all built-in supported testnets.
	TestnetFlags = []cli.Flag{
		ChapelFlag,
	}
	// NetworkFlags is the flag group of all built-in supported networks.
	NetworkFlags = append([]cli.Flag{BSCMainnetFlag}, TestnetFlags...)

	// DatabaseFlags is the flag group of all database flags.
	DatabaseFlags = []cli.Flag{
		DataDirFlag,
		AncientFlag,
		EraFlag,
		RemoteDBFlag,
		DBEngineFlag,
		StateSchemeFlag,
		HttpHeaderFlag,
	}
)

// default account to prefund when running Geth in dev mode
var (
	DeveloperKey, _ = crypto.HexToECDSA("b71c71a67e1177ad4e901695e1b4b9ee17ae16c6668d313eac2f96dbcda3f291")
	DeveloperAddr   = crypto.PubkeyToAddress(DeveloperKey.PublicKey)
)

// MakeDataDir retrieves the currently requested data directory, terminating
// if none (or the empty string) is specified. If the node is starting a testnet,
// then a subdirectory of the specified datadir will be used.
func MakeDataDir(ctx *cli.Context) string {
	if path := ctx.String(DataDirFlag.Name); path != "" {
		return path
	}
	Fatalf("Cannot determine default data directory, please set manually (--datadir)")
	return ""
}

// setNodeKey creates a node key from set command line flags, either loading it
// from a file or as a specified hex value. If neither flags were provided, this
// method returns nil and an ephemeral key is to be generated.
func setNodeKey(ctx *cli.Context, cfg *p2p.Config) {
	var (
		hex  = ctx.String(NodeKeyHexFlag.Name)
		file = ctx.String(NodeKeyFileFlag.Name)
		key  *ecdsa.PrivateKey
		err  error
	)
	switch {
	case file != "" && hex != "":
		Fatalf("Options %q and %q are mutually exclusive", NodeKeyFileFlag.Name, NodeKeyHexFlag.Name)
	case file != "":
		if key, err = crypto.LoadECDSA(file); err != nil {
			Fatalf("Option %q: %v", NodeKeyFileFlag.Name, err)
		}
		cfg.PrivateKey = key
	case hex != "":
		if key, err = crypto.HexToECDSA(hex); err != nil {
			Fatalf("Option %q: %v", NodeKeyHexFlag.Name, err)
		}
		cfg.PrivateKey = key
	}
}

// setNodeUserIdent creates the user identifier from CLI flags.
func setNodeUserIdent(ctx *cli.Context, cfg *node.Config) {
	if identity := ctx.String(IdentityFlag.Name); len(identity) > 0 {
		cfg.UserIdent = identity
	}
}

// setBootstrapNodes creates a list of bootstrap nodes from the command line
// flags, reverting to pre-configured ones if none have been specified.
// Priority order for bootnodes configuration:
//
// 1. --bootnodes flag
// 2. Config file
// 3. Network preset flags (e.g. --holesky)
// 4. default to mainnet nodes
func setBootstrapNodes(ctx *cli.Context, cfg *p2p.Config) {
	urls := params.MainnetBootnodes
	if ctx.IsSet(BootnodesFlag.Name) {
		urls = SplitAndTrim(ctx.String(BootnodesFlag.Name))
	} else {
		if cfg.BootstrapNodes != nil {
			return // Already set by config file, don't apply defaults.
		}
	}
	cfg.BootstrapNodes = mustParseBootnodes(urls)
}

func mustParseBootnodes(urls []string) []*enode.Node {
	nodes := make([]*enode.Node, 0, len(urls))
	for _, url := range urls {
		if url != "" {
			node, err := enode.Parse(enode.ValidSchemes, url)
			if err != nil {
				log.Crit("Bootstrap URL invalid", "enode", url, "err", err)
				return nil
			}
			nodes = append(nodes, node)
		}
	}
	return nodes
}

// setBootstrapNodesV5 creates a list of bootstrap nodes from the command line
// flags, reverting to pre-configured ones if none have been specified.
func setBootstrapNodesV5(ctx *cli.Context, cfg *p2p.Config) {
	urls := params.V5Bootnodes
	switch {
	case ctx.IsSet(BootnodesFlag.Name):
		urls = SplitAndTrim(ctx.String(BootnodesFlag.Name))
	case cfg.BootstrapNodesV5 != nil:
		return // already set, don't apply defaults.
	}

	cfg.BootstrapNodesV5 = make([]*enode.Node, 0, len(urls))
	for _, url := range urls {
		if url != "" {
			node, err := enode.Parse(enode.ValidSchemes, url)
			if err != nil {
				log.Error("Bootstrap URL invalid", "enode", url, "err", err)
				continue
			}
			cfg.BootstrapNodesV5 = append(cfg.BootstrapNodesV5, node)
		}
	}
}

// setListenAddress creates TCP/UDP listening address strings from set command
// line flags
func setListenAddress(ctx *cli.Context, cfg *p2p.Config) {
	if ctx.IsSet(ListenPortFlag.Name) {
		cfg.ListenAddr = fmt.Sprintf(":%d", ctx.Int(ListenPortFlag.Name))
	}
	if ctx.IsSet(DiscoveryPortFlag.Name) {
		cfg.DiscAddr = fmt.Sprintf(":%d", ctx.Int(DiscoveryPortFlag.Name))
	}
}

// setNAT creates a port mapper from command line flags.
func setNAT(ctx *cli.Context, cfg *p2p.Config) {
	if ctx.IsSet(NATFlag.Name) {
		natif, err := nat.Parse(ctx.String(NATFlag.Name))
		if err != nil {
			Fatalf("Option %s: %v", NATFlag.Name, err)
		}
		cfg.NAT = natif
	}
}

// SplitAndTrim splits input separated by a comma
// and trims excessive white space from the substrings.
func SplitAndTrim(input string) (ret []string) {
	l := strings.Split(input, ",")
	for _, r := range l {
		if r = strings.TrimSpace(r); r != "" {
			ret = append(ret, r)
		}
	}
	return ret
}

// setHTTP creates the HTTP RPC listener interface string from the set
// command line flags, returning empty if the HTTP endpoint is disabled.
func setHTTP(ctx *cli.Context, cfg *node.Config) {
	if ctx.Bool(HTTPEnabledFlag.Name) {
		if cfg.HTTPHost == "" {
			cfg.HTTPHost = "127.0.0.1"
		}
		if ctx.IsSet(HTTPListenAddrFlag.Name) {
			cfg.HTTPHost = ctx.String(HTTPListenAddrFlag.Name)
		}
	}

	if ctx.IsSet(HTTPPortFlag.Name) {
		cfg.HTTPPort = ctx.Int(HTTPPortFlag.Name)
	}

	if ctx.IsSet(AuthListenFlag.Name) {
		cfg.AuthAddr = ctx.String(AuthListenFlag.Name)
	}

	if ctx.IsSet(AuthPortFlag.Name) {
		cfg.AuthPort = ctx.Int(AuthPortFlag.Name)
	}

	if ctx.IsSet(AuthVirtualHostsFlag.Name) {
		cfg.AuthVirtualHosts = SplitAndTrim(ctx.String(AuthVirtualHostsFlag.Name))
	}

	if ctx.IsSet(HTTPCORSDomainFlag.Name) {
		cfg.HTTPCors = SplitAndTrim(ctx.String(HTTPCORSDomainFlag.Name))
	}

	if ctx.IsSet(HTTPApiFlag.Name) {
		cfg.HTTPModules = SplitAndTrim(ctx.String(HTTPApiFlag.Name))
	}

	if ctx.IsSet(HTTPVirtualHostsFlag.Name) {
		cfg.HTTPVirtualHosts = SplitAndTrim(ctx.String(HTTPVirtualHostsFlag.Name))
	}

	if ctx.IsSet(HTTPPathPrefixFlag.Name) {
		cfg.HTTPPathPrefix = ctx.String(HTTPPathPrefixFlag.Name)
	}
	if ctx.IsSet(AllowUnprotectedTxs.Name) {
		cfg.AllowUnprotectedTxs = ctx.Bool(AllowUnprotectedTxs.Name)
	}

	if ctx.IsSet(BatchRequestLimit.Name) {
		cfg.BatchRequestLimit = ctx.Int(BatchRequestLimit.Name)
	}

	if ctx.IsSet(BatchResponseMaxSize.Name) {
		cfg.BatchResponseMaxSize = ctx.Int(BatchResponseMaxSize.Name)
	}
}

// setGraphQL creates the GraphQL listener interface string from the set
// command line flags, returning empty if the GraphQL endpoint is disabled.
func setGraphQL(ctx *cli.Context, cfg *node.Config) {
	if ctx.IsSet(GraphQLCORSDomainFlag.Name) {
		cfg.GraphQLCors = SplitAndTrim(ctx.String(GraphQLCORSDomainFlag.Name))
	}
	if ctx.IsSet(GraphQLVirtualHostsFlag.Name) {
		cfg.GraphQLVirtualHosts = SplitAndTrim(ctx.String(GraphQLVirtualHostsFlag.Name))
	}
}

// setWS creates the WebSocket RPC listener interface string from the set
// command line flags, returning empty if the HTTP endpoint is disabled.
func setWS(ctx *cli.Context, cfg *node.Config) {
	if ctx.Bool(WSEnabledFlag.Name) {
		if cfg.WSHost == "" {
			cfg.WSHost = "127.0.0.1"
		}
		if ctx.IsSet(WSListenAddrFlag.Name) {
			cfg.WSHost = ctx.String(WSListenAddrFlag.Name)
		}
	}
	if ctx.IsSet(WSPortFlag.Name) {
		cfg.WSPort = ctx.Int(WSPortFlag.Name)
	}

	if ctx.IsSet(WSAllowedOriginsFlag.Name) {
		cfg.WSOrigins = SplitAndTrim(ctx.String(WSAllowedOriginsFlag.Name))
	}

	if ctx.IsSet(WSApiFlag.Name) {
		cfg.WSModules = SplitAndTrim(ctx.String(WSApiFlag.Name))
	}

	if ctx.IsSet(WSPathPrefixFlag.Name) {
		cfg.WSPathPrefix = ctx.String(WSPathPrefixFlag.Name)
	}
}

// setIPC creates an IPC path configuration from the set command line flags,
// returning an empty string if IPC was explicitly disabled, or the set path.
func setIPC(ctx *cli.Context, cfg *node.Config) {
	flags.CheckExclusive(ctx, IPCDisabledFlag, IPCPathFlag)
	switch {
	case ctx.Bool(IPCDisabledFlag.Name):
		cfg.IPCPath = ""
	case ctx.IsSet(IPCPathFlag.Name):
		cfg.IPCPath = ctx.String(IPCPathFlag.Name)
	}
}

// setMonitors enable monitors from the command line flags.
func setMonitors(ctx *cli.Context, cfg *node.Config) {
	if ctx.Bool(EnableDoubleSignMonitorFlag.Name) {
		cfg.EnableDoubleSignMonitor = true
	}
	if ctx.Bool(EnableMaliciousVoteMonitorFlag.Name) {
		cfg.EnableMaliciousVoteMonitor = true
	}
}

// MakeDatabaseHandles raises out the number of allowed file handles per process
// for Geth and returns half of the allowance to assign to the database.
func MakeDatabaseHandles(max int) int {
	limit, err := fdlimit.Maximum()
	if err != nil {
		Fatalf("Failed to retrieve file descriptor allowance: %v", err)
	}
	switch {
	case max == 0:
		// User didn't specify a meaningful value, use system limits
	case max < 128:
		// User specified something unhealthy, just use system defaults
		log.Error("File descriptor limit invalid (<128)", "had", max, "updated", limit)
	case max > limit:
		// User requested more than the OS allows, notify that we can't allocate it
		log.Warn("Requested file descriptors denied by OS", "req", max, "limit", limit)
	default:
		// User limit is meaningful and within allowed range, use that
		limit = max
	}
	raised, err := fdlimit.Raise(uint64(limit))
	if err != nil {
		Fatalf("Failed to raise file descriptor allowance: %v", err)
	}
	return int(raised / 2) // Leave half for networking and other stuff
}

// MakeAddress converts an account specified directly as a hex encoded string or
// a key index in the key store to an internal account representation.
func MakeAddress(ks *keystore.KeyStore, account string) (accounts.Account, error) {
	// If the specified account is a valid address, return it
	if common.IsHexAddress(account) {
		return accounts.Account{Address: common.HexToAddress(account)}, nil
	}
	// Otherwise try to interpret the account as a keystore index
	index, err := strconv.Atoi(account)
	if err != nil || index < 0 {
		return accounts.Account{}, fmt.Errorf("invalid account address or index %q", account)
	}
	log.Warn("-------------------------------------------------------------------")
	log.Warn("Referring to accounts by order in the keystore folder is dangerous!")
	log.Warn("This functionality is deprecated and will be removed in the future!")
	log.Warn("Please use explicit addresses! (can search via `geth account list`)")
	log.Warn("-------------------------------------------------------------------")

	accs := ks.Accounts()
	if len(accs) <= index {
		return accounts.Account{}, fmt.Errorf("index %d higher than number of accounts %d", index, len(accs))
	}
	return accs[index], nil
}

// setEtherbase retrieves the etherbase from the directly specified command line flags.
func setEtherbase(ctx *cli.Context, cfg *ethconfig.Config) {
	if !ctx.IsSet(MinerEtherbaseFlag.Name) {
		return
	}
	addr := ctx.String(MinerEtherbaseFlag.Name)
	if strings.HasPrefix(addr, "0x") || strings.HasPrefix(addr, "0X") {
		addr = addr[2:]
	}
	b, err := hex.DecodeString(addr)
	if err != nil || len(b) != common.AddressLength {
		Fatalf("-%s: invalid etherbase address %q", MinerEtherbaseFlag.Name, addr)
		return
	}
	cfg.Miner.Etherbase = common.BytesToAddress(b)
}

// MakePasswordList reads password lines from the file specified by the global --password flag.
func MakePasswordList(ctx *cli.Context) []string {
	return MakePasswordListFromPath(ctx.Path(PasswordFileFlag.Name))
}

func MakePasswordListFromPath(path string) []string {
	if path == "" {
		return nil
	}
	text, err := os.ReadFile(path)
	if err != nil {
		Fatalf("Failed to read password file: %v", err)
	}
	lines := strings.Split(string(text), "\n")
	// Sanitise DOS line endings.
	for i := range lines {
		lines[i] = strings.TrimRight(lines[i], "\r")
	}
	return lines
}

func SetP2PConfig(ctx *cli.Context, cfg *p2p.Config) {
	setNodeKey(ctx, cfg)
	setNAT(ctx, cfg)
	setListenAddress(ctx, cfg)
	setBootstrapNodes(ctx, cfg)
	setBootstrapNodesV5(ctx, cfg)

	if ctx.IsSet(MaxPeersFlag.Name) {
		cfg.MaxPeers = ctx.Int(MaxPeersFlag.Name)
	}
	// if max peers per ip is not set, use max peers
	if cfg.MaxPeersPerIP <= 0 {
		cfg.MaxPeersPerIP = cfg.MaxPeers
	}
	// flag like: `--maxpeersperip 10` could override the setting in config.toml
	if ctx.IsSet(MaxPeersPerIPFlag.Name) {
		cfg.MaxPeersPerIP = ctx.Int(MaxPeersPerIPFlag.Name)
	}

	ethPeers := cfg.MaxPeers
	log.Info("Maximum peer count", "ETH", ethPeers, "total", cfg.MaxPeers)

	if ctx.IsSet(MaxPendingPeersFlag.Name) {
		cfg.MaxPendingPeers = ctx.Int(MaxPendingPeersFlag.Name)
	}
	if ctx.IsSet(NoDiscoverFlag.Name) {
		cfg.NoDiscovery = true
	}
	if ctx.IsSet(PeerFilterPatternsFlag.Name) {
		cfg.PeerFilterPatterns = ctx.StringSlice(PeerFilterPatternsFlag.Name)
	}

	flags.CheckExclusive(ctx, DiscoveryV4Flag, NoDiscoverFlag)
	flags.CheckExclusive(ctx, DiscoveryV5Flag, NoDiscoverFlag)
	cfg.DiscoveryV4 = ctx.Bool(DiscoveryV4Flag.Name)
	cfg.DiscoveryV5 = ctx.Bool(DiscoveryV5Flag.Name)

	if netrestrict := ctx.String(NetrestrictFlag.Name); netrestrict != "" {
		list, err := netutil.ParseNetlist(netrestrict)
		if err != nil {
			Fatalf("Option %q: %v", NetrestrictFlag.Name, err)
		}
		cfg.NetRestrict = list
	}

	if ctx.Bool(DeveloperFlag.Name) {
		// --dev mode can't use p2p networking.
		cfg.MaxPeers = 0
		cfg.ListenAddr = ""
		cfg.NoDial = true
		cfg.NoDiscovery = true
		cfg.DiscoveryV5 = false
	}
}

// SetNodeConfig applies node-related command line flags to the config.
func SetNodeConfig(ctx *cli.Context, cfg *node.Config) {
	setInstance(ctx, cfg)
	SetP2PConfig(ctx, &cfg.P2P)
	setIPC(ctx, cfg)
	setHTTP(ctx, cfg)
	setGraphQL(ctx, cfg)
	setWS(ctx, cfg)
	setNodeUserIdent(ctx, cfg)
	SetDataDir(ctx, cfg)
	setSmartCard(ctx, cfg)
	setMonitors(ctx, cfg)
	setBLSWalletDir(ctx, cfg)
	setVoteJournalDir(ctx, cfg)

	if ctx.IsSet(JWTSecretFlag.Name) {
		cfg.JWTSecret = ctx.String(JWTSecretFlag.Name)
	}
	if ctx.IsSet(EnablePersonal.Name) {
		log.Warn(fmt.Sprintf("Option --%s is deprecated. The 'personal' RPC namespace has been removed.", EnablePersonal.Name))
	}

	if ctx.IsSet(ExternalSignerFlag.Name) {
		cfg.ExternalSigner = ctx.String(ExternalSignerFlag.Name)
	}

	if ctx.IsSet(KeyStoreDirFlag.Name) {
		cfg.KeyStoreDir = ctx.String(KeyStoreDirFlag.Name)
	}
	if ctx.IsSet(DeveloperFlag.Name) {
		cfg.UseLightweightKDF = true
	}
	if ctx.IsSet(LightKDFFlag.Name) {
		cfg.UseLightweightKDF = ctx.Bool(LightKDFFlag.Name)
	}
	if ctx.IsSet(NoUSBFlag.Name) || cfg.NoUSB {
		log.Warn("Option nousb is deprecated and USB is deactivated by default. Use --usb to enable")
	}
	if ctx.IsSet(USBFlag.Name) {
		cfg.USB = ctx.Bool(USBFlag.Name)
	}
	if ctx.IsSet(DirectBroadcastFlag.Name) {
		cfg.DirectBroadcast = ctx.Bool(DirectBroadcastFlag.Name)
	}
	if ctx.IsSet(DisableSnapProtocolFlag.Name) {
		cfg.DisableSnapProtocol = ctx.Bool(DisableSnapProtocolFlag.Name)
	}
	if ctx.IsSet(EnableBALFlag.Name) {
		cfg.EnableBAL = ctx.Bool(EnableBALFlag.Name)
	}
	if ctx.IsSet(RangeLimitFlag.Name) {
		cfg.RangeLimit = ctx.Bool(RangeLimitFlag.Name)
	}
	if ctx.IsSet(InsecureUnlockAllowedFlag.Name) {
		cfg.InsecureUnlockAllowed = ctx.Bool(InsecureUnlockAllowedFlag.Name)
	}
	if ctx.IsSet(BLSPasswordFileFlag.Name) {
		cfg.BLSPasswordFile = ctx.String(BLSPasswordFileFlag.Name)
	}
	if ctx.IsSet(DBEngineFlag.Name) {
		dbEngine := ctx.String(DBEngineFlag.Name)
		if dbEngine != "leveldb" && dbEngine != "pebble" {
			Fatalf("Invalid choice for db.engine '%s', allowed 'leveldb' or 'pebble'", dbEngine)
		}
		log.Info(fmt.Sprintf("Using %s as db engine", dbEngine))
		cfg.DBEngine = dbEngine
	}
	// deprecation notice for log debug flags (TODO: find a more appropriate place to put these?)
	if ctx.IsSet(LogBacktraceAtFlag.Name) {
		log.Warn("log.backtrace flag is deprecated")
	}
	if ctx.IsSet(LogDebugFlag.Name) {
		log.Warn("log.debug flag is deprecated")
	}
}

func setSmartCard(ctx *cli.Context, cfg *node.Config) {
	// Skip enabling smartcards if no path is set
	path := ctx.String(SmartCardDaemonPathFlag.Name)
	if path == "" {
		return
	}
	// Sanity check that the smartcard path is valid
	fi, err := os.Stat(path)
	if err != nil {
		log.Info("Smartcard socket not found, disabling", "err", err)
		return
	}
	if fi.Mode()&os.ModeType != os.ModeSocket {
		log.Error("Invalid smartcard daemon path", "path", path, "type", fi.Mode().String())
		return
	}
	// Smartcard daemon path exists and is a socket, enable it
	cfg.SmartCardDaemonPath = path
}

func SetDataDir(ctx *cli.Context, cfg *node.Config) {
	switch {
	case ctx.IsSet(DataDirFlag.Name):
		cfg.DataDir = ctx.String(DataDirFlag.Name)
	case ctx.Bool(DeveloperFlag.Name):
		cfg.DataDir = "" // unless explicitly requested, use memory databases
	}
}

func setVoteJournalDir(ctx *cli.Context, cfg *node.Config) {
	dataDir := cfg.DataDir
	if ctx.IsSet(VoteJournalDirFlag.Name) {
		cfg.VoteJournalDir = ctx.String(VoteJournalDirFlag.Name)
	} else if cfg.VoteJournalDir == "" {
		cfg.VoteJournalDir = filepath.Join(dataDir, "voteJournal")
	}
}

func setBLSWalletDir(ctx *cli.Context, cfg *node.Config) {
	dataDir := cfg.DataDir
	if ctx.IsSet(BLSWalletDirFlag.Name) {
		cfg.BLSWalletDir = ctx.String(BLSWalletDirFlag.Name)
	} else if cfg.BLSWalletDir == "" {
		cfg.BLSWalletDir = filepath.Join(dataDir, "bls/wallet")
	}
}

func setGPO(ctx *cli.Context, cfg *gasprice.Config) {
	if ctx.IsSet(GpoBlocksFlag.Name) {
		cfg.Blocks = ctx.Int(GpoBlocksFlag.Name)
	}
	if ctx.IsSet(GpoPercentileFlag.Name) {
		cfg.Percentile = ctx.Int(GpoPercentileFlag.Name)
	}
	if ctx.IsSet(GpoMaxGasPriceFlag.Name) {
		cfg.MaxPrice = big.NewInt(ctx.Int64(GpoMaxGasPriceFlag.Name))
	}
	if ctx.IsSet(GpoIgnoreGasPriceFlag.Name) {
		cfg.IgnorePrice = big.NewInt(ctx.Int64(GpoIgnoreGasPriceFlag.Name))
	}
}

func setTxPool(ctx *cli.Context, cfg *legacypool.Config) {
	if ctx.IsSet(TxPoolLocalsFlag.Name) {
		locals := strings.Split(ctx.String(TxPoolLocalsFlag.Name), ",")
		for _, account := range locals {
			if trimmed := strings.TrimSpace(account); !common.IsHexAddress(trimmed) {
				Fatalf("Invalid account in --txpool.locals: %s", trimmed)
			} else {
				cfg.Locals = append(cfg.Locals, common.HexToAddress(account))
			}
		}
	}
	if ctx.IsSet(TxPoolNoLocalsFlag.Name) {
		cfg.NoLocals = ctx.Bool(TxPoolNoLocalsFlag.Name)
	}
	if ctx.IsSet(TxPoolJournalFlag.Name) {
		cfg.Journal = ctx.String(TxPoolJournalFlag.Name)
	}
	if ctx.IsSet(TxPoolRejournalFlag.Name) {
		cfg.Rejournal = ctx.Duration(TxPoolRejournalFlag.Name)
	}
	if ctx.IsSet(TxPoolPriceLimitFlag.Name) {
		cfg.PriceLimit = ctx.Uint64(TxPoolPriceLimitFlag.Name)
	}
	if ctx.IsSet(TxPoolPriceBumpFlag.Name) {
		cfg.PriceBump = ctx.Uint64(TxPoolPriceBumpFlag.Name)
	}
	if ctx.IsSet(TxPoolAccountSlotsFlag.Name) {
		cfg.AccountSlots = ctx.Uint64(TxPoolAccountSlotsFlag.Name)
	}
	if ctx.IsSet(TxPoolGlobalSlotsFlag.Name) {
		cfg.GlobalSlots = ctx.Uint64(TxPoolGlobalSlotsFlag.Name)
	}
	if ctx.IsSet(TxPoolAccountQueueFlag.Name) {
		cfg.AccountQueue = ctx.Uint64(TxPoolAccountQueueFlag.Name)
	}
	if ctx.IsSet(TxPoolGlobalQueueFlag.Name) {
		cfg.GlobalQueue = ctx.Uint64(TxPoolGlobalQueueFlag.Name)
	}
	if ctx.IsSet(TxPoolOverflowPoolSlotsFlag.Name) {
		cfg.OverflowPoolSlots = ctx.Uint64(TxPoolOverflowPoolSlotsFlag.Name)
	}
	if ctx.IsSet(TxPoolLifetimeFlag.Name) {
		cfg.Lifetime = ctx.Duration(TxPoolLifetimeFlag.Name)
	}
	if ctx.IsSet(TxPoolReannounceTimeFlag.Name) {
		cfg.ReannounceTime = ctx.Duration(TxPoolReannounceTimeFlag.Name)
	}
}

func setBlobPool(ctx *cli.Context, cfg *blobpool.Config) {
	if ctx.IsSet(BlobPoolDataDirFlag.Name) {
		cfg.Datadir = ctx.String(BlobPoolDataDirFlag.Name)
	}
	if ctx.IsSet(BlobPoolDataCapFlag.Name) {
		cfg.Datacap = ctx.Uint64(BlobPoolDataCapFlag.Name)
	}
	if ctx.IsSet(BlobPoolPriceBumpFlag.Name) {
		cfg.PriceBump = ctx.Uint64(BlobPoolPriceBumpFlag.Name)
	}
}

func setMiner(ctx *cli.Context, cfg *minerconfig.Config) {
	if ctx.IsSet(MinerExtraDataFlag.Name) {
		cfg.ExtraData = []byte(ctx.String(MinerExtraDataFlag.Name))
	}
	if ctx.IsSet(MinerGasLimitFlag.Name) {
		cfg.GasCeil = ctx.Uint64(MinerGasLimitFlag.Name)
	}
	if ctx.IsSet(MinerGasPriceFlag.Name) {
		cfg.GasPrice = flags.GlobalBig(ctx, MinerGasPriceFlag.Name)
	}
	if ctx.IsSet(MinerRecommitIntervalFlag.Name) {
		recommitIntervalFlag := ctx.Duration(MinerRecommitIntervalFlag.Name)
		cfg.Recommit = &recommitIntervalFlag
	}
	if ctx.IsSet(MinerDelayLeftoverFlag.Name) {
		minerDelayLeftover := ctx.Duration(MinerDelayLeftoverFlag.Name)
		cfg.DelayLeftOver = &minerDelayLeftover
	}
	if ctx.Bool(VotingEnabledFlag.Name) {
		cfg.VoteEnable = true
	}
	if ctx.IsSet(MinerNewPayloadTimeoutFlag.Name) {
		log.Warn("The flag --miner.newpayload-timeout is deprecated and will be removed, please use --miner.recommit")
		recommitIntervalFlag := ctx.Duration(MinerRecommitIntervalFlag.Name)
		cfg.Recommit = &recommitIntervalFlag
	}
	if ctx.Bool(DisableVoteAttestationFlag.Name) {
		cfg.DisableVoteAttestation = true
	}
}

func setRequiredBlocks(ctx *cli.Context, cfg *ethconfig.Config) {
	requiredBlocks := ctx.String(EthRequiredBlocksFlag.Name)
	if requiredBlocks == "" {
		if ctx.IsSet(LegacyWhitelistFlag.Name) {
			log.Warn("The flag --whitelist is deprecated and will be removed, please use --eth.requiredblocks")
			requiredBlocks = ctx.String(LegacyWhitelistFlag.Name)
		} else {
			return
		}
	}
	cfg.RequiredBlocks = make(map[uint64]common.Hash)
	for _, entry := range strings.Split(requiredBlocks, ",") {
		parts := strings.Split(entry, "=")
		if len(parts) != 2 {
			Fatalf("Invalid required block entry: %s", entry)
		}
		number, err := strconv.ParseUint(parts[0], 0, 64)
		if err != nil {
			Fatalf("Invalid required block number %s: %v", parts[0], err)
		}
		var hash common.Hash
		if err = hash.UnmarshalText([]byte(parts[1])); err != nil {
			Fatalf("Invalid required block hash %s: %v", parts[1], err)
		}
		cfg.RequiredBlocks[number] = hash
	}
}

// SetEthConfig applies eth-related command line flags to the config.
func SetEthConfig(ctx *cli.Context, stack *node.Node, cfg *ethconfig.Config) {
	// Avoid conflicting network flags, don't allow network id override on preset networks
	flags.CheckExclusive(ctx, BSCMainnetFlag, DeveloperFlag, NetworkIdFlag)
	flags.CheckExclusive(ctx, DeveloperFlag, ExternalSignerFlag) // Can't use both ephemeral unlocked and external signer

	// Set configurations from CLI flags
	setEtherbase(ctx, cfg)
	setGPO(ctx, &cfg.GPO)
	setTxPool(ctx, &cfg.TxPool)
	setBlobPool(ctx, &cfg.BlobPool)
	setMiner(ctx, &cfg.Miner)
	setRequiredBlocks(ctx, cfg)

	// Cap the cache allowance and tune the garbage collector
	mem, err := gopsutil.VirtualMemory()
	if err == nil {
		if 32<<(^uintptr(0)>>63) == 32 && mem.Total > 2*1024*1024*1024 {
			log.Warn("Lowering memory allowance on 32bit arch", "available", mem.Total/1024/1024, "addressable", 2*1024)
			mem.Total = 2 * 1024 * 1024 * 1024
		}
		allowance := int(mem.Total / 1024 / 1024 / 3)
		if cache := ctx.Int(CacheFlag.Name); cache > allowance {
			log.Warn("Sanitizing cache to Go's GC limits", "provided", cache, "updated", allowance)
			ctx.Set(CacheFlag.Name, strconv.Itoa(allowance))
		}
	}
	// if the total memory is greater than 64GB, skip the GC trigger sanitization
	if err == nil && int(mem.Total/1024/1024) > 64000 {
		log.Info("Skipping Go's GC trigger sanitization", "total", mem.Total/1024/1024)
	} else {
		// Ensure Go's GC ignores the database cache for trigger percentage
		cache := ctx.Int(CacheFlag.Name)
		gogc := math.Max(20, math.Min(100, 100/(float64(cache)/1024)))

		log.Info("Sanitizing Go's GC trigger", "percent", int(gogc))
		godebug.SetGCPercent(int(gogc))
	}

	if ctx.IsSet(SyncTargetFlag.Name) {
		cfg.SyncMode = ethconfig.FullSync // dev sync target forces full sync
	} else if ctx.IsSet(SyncModeFlag.Name) {
		value := ctx.String(SyncModeFlag.Name)
		if err = cfg.SyncMode.UnmarshalText([]byte(value)); err != nil {
			Fatalf("--%v: %v", SyncModeFlag.Name, err)
		}
	}

	if ctx.IsSet(ChainHistoryFlag.Name) {
		value := ctx.String(ChainHistoryFlag.Name)
		if err = cfg.HistoryMode.UnmarshalText([]byte(value)); err != nil {
			Fatalf("--%s: %v", ChainHistoryFlag.Name, err)
		}
	}

	if ctx.IsSet(NetworkIdFlag.Name) {
		cfg.NetworkId = ctx.Uint64(NetworkIdFlag.Name)
	}
	if ctx.IsSet(CacheFlag.Name) || ctx.IsSet(CacheDatabaseFlag.Name) {
		cfg.DatabaseCache = ctx.Int(CacheFlag.Name) * ctx.Int(CacheDatabaseFlag.Name) / 100
	}
	cfg.DatabaseHandles = MakeDatabaseHandles(ctx.Int(FDLimitFlag.Name))
	if ctx.IsSet(AncientFlag.Name) {
		cfg.DatabaseFreezer = ctx.String(AncientFlag.Name)
	}
	if ctx.IsSet(PruneAncientDataFlag.Name) {
		log.Warn(fmt.Sprintf("Option --%s is deprecated. Please using --%s in the future", PruneAncientDataFlag.Name, BlockHistoryFlag.Name))
		cfg.PruneAncientData = ctx.Bool(PruneAncientDataFlag.Name)
	}
	if ctx.IsSet(EraFlag.Name) {
		cfg.DatabaseEra = ctx.String(EraFlag.Name)
	}

	if gcmode := ctx.String(GCModeFlag.Name); gcmode != "full" && gcmode != "archive" {
		Fatalf("--%s must be either 'full' or 'archive'", GCModeFlag.Name)
	}
	if ctx.IsSet(GCModeFlag.Name) {
		cfg.NoPruning = ctx.String(GCModeFlag.Name) == "archive"
	}
	if ctx.IsSet(DirectBroadcastFlag.Name) {
		cfg.DirectBroadcast = ctx.Bool(DirectBroadcastFlag.Name)
	}
	if ctx.IsSet(DisableSnapProtocolFlag.Name) {
		cfg.DisableSnapProtocol = ctx.Bool(DisableSnapProtocolFlag.Name)
	}
	if ctx.IsSet(RangeLimitFlag.Name) {
		cfg.RangeLimit = ctx.Bool(RangeLimitFlag.Name)
	}
	if ctx.IsSet(CacheNoPrefetchFlag.Name) {
		cfg.NoPrefetch = ctx.Bool(CacheNoPrefetchFlag.Name)
	}
	if ctx.IsSet(EnableBALFlag.Name) {
		cfg.EnableBAL = ctx.Bool(EnableBALFlag.Name)
	}
	// Read the value from the flag no matter if it's set or not.
	cfg.Preimages = ctx.Bool(CachePreimagesFlag.Name)
	if cfg.NoPruning && !cfg.Preimages {
		cfg.Preimages = true
		log.Info("Enabling recording of key preimages since archive mode is used")
	}
	if ctx.IsSet(StateHistoryFlag.Name) {
		cfg.StateHistory = ctx.Uint64(StateHistoryFlag.Name)
	}
	scheme, err := ParseCLIAndConfigStateScheme(ctx.String(StateSchemeFlag.Name), cfg.StateScheme)
	if err != nil {
		Fatalf("%v", err)
	}
	cfg.StateScheme = scheme
	// Parse transaction history flag, if user is still using legacy config
	// file with 'TxLookupLimit' configured, copy the value to 'TransactionHistory'.
	if cfg.TransactionHistory == ethconfig.Defaults.TransactionHistory && cfg.TxLookupLimit != ethconfig.Defaults.TxLookupLimit {
		log.Warn("The config option 'TxLookupLimit' is deprecated and will be removed, please use 'TransactionHistory'")
		cfg.TransactionHistory = cfg.TxLookupLimit
	}
	if ctx.IsSet(TransactionHistoryFlag.Name) {
		cfg.TransactionHistory = ctx.Uint64(TransactionHistoryFlag.Name)
	} else if ctx.IsSet(TxLookupLimitFlag.Name) {
		log.Warn("The flag --txlookuplimit is deprecated and will be removed, please use --history.transactions")
		cfg.TransactionHistory = ctx.Uint64(TxLookupLimitFlag.Name)
	}
	if ctx.IsSet(BlockHistoryFlag.Name) {
		cfg.BlockHistory = ctx.Uint64(BlockHistoryFlag.Name)
		if cfg.BlockHistory != 0 && cfg.BlockHistory < params.FullImmutabilityThreshold {
			log.Warn("The number of block history is too small, that it will force to", "fullImmutabilityThreshold", params.FullImmutabilityThreshold)
			cfg.BlockHistory = params.FullImmutabilityThreshold
		}
	}
	if ctx.IsSet(PathDBSyncFlag.Name) {
		cfg.PathSyncFlush = true
	}

	cfg.JournalFileEnabled = ctx.Bool(JournalFileFlag.Name)

	if ctx.String(GCModeFlag.Name) == "archive" {
		if cfg.TransactionHistory != 0 {
			cfg.TransactionHistory = 0
			log.Warn("Disabled transaction unindexing for archive node")
		}
	}
	if ctx.IsSet(LogHistoryFlag.Name) {
		cfg.LogHistory = ctx.Uint64(LogHistoryFlag.Name)
	}
	if ctx.IsSet(LogNoHistoryFlag.Name) {
		cfg.LogNoHistory = true
	}
	if ctx.IsSet(LogExportCheckpointsFlag.Name) {
		cfg.LogExportCheckpoints = ctx.String(LogExportCheckpointsFlag.Name)
	}
	if ctx.String(GCModeFlag.Name) == "archive" && cfg.BlockHistory != 0 {
		cfg.BlockHistory = 0
		log.Warn("Disabled partial block reserve for archive node")
	}
	if ctx.IsSet(CacheFlag.Name) || ctx.IsSet(CacheTrieFlag.Name) {
		cfg.TrieCleanCache = ctx.Int(CacheFlag.Name) * ctx.Int(CacheTrieFlag.Name) / 100
	}
	if ctx.IsSet(CacheFlag.Name) || ctx.IsSet(CacheGCFlag.Name) {
		cfg.TrieDirtyCache = ctx.Int(CacheFlag.Name) * ctx.Int(CacheGCFlag.Name) / 100
	}
	if ctx.IsSet(TriesInMemoryFlag.Name) {
		cfg.TriesInMemory = ctx.Uint64(TriesInMemoryFlag.Name)
	}
	if ctx.IsSet(TriesVerifyModeFlag.Name) {
		if err = cfg.TriesVerifyMode.UnmarshalText([]byte(ctx.String(TriesVerifyModeFlag.Name))); err != nil {
			Fatalf("invalid --tries-verify-mode flag: %v", err)
		}
		// A node without trie is not able to provide snap data, so it should disable snap protocol.
		if cfg.TriesVerifyMode != core.LocalVerify {
			log.Info("Automatically disables snap protocol due to verify mode", "mode", cfg.TriesVerifyMode)
			cfg.DisableSnapProtocol = true
		}

		if cfg.SyncMode == ethconfig.SnapSync && cfg.TriesVerifyMode.NoTries() {
			log.Warn("Only local TriesVerifyMode can support snap sync, resetting to full sync", "mode", cfg.TriesVerifyMode)
			cfg.SyncMode = ethconfig.FullSync
		}
	}
	if ctx.IsSet(CacheFlag.Name) || ctx.IsSet(CacheSnapshotFlag.Name) {
		cfg.SnapshotCache = ctx.Int(CacheFlag.Name) * ctx.Int(CacheSnapshotFlag.Name) / 100
	}
	if ctx.IsSet(CacheLogSizeFlag.Name) {
		cfg.FilterLogCacheSize = ctx.Int(CacheLogSizeFlag.Name)
	}
	if !ctx.Bool(SnapshotFlag.Name) || cfg.SnapshotCache == 0 {
		// If snap-sync is requested, this flag is also required
		if cfg.SyncMode == ethconfig.SnapSync {
			if !ctx.Bool(SnapshotFlag.Name) {
				log.Warn("Snap sync requested, enabling --snapshot")
			}
			if cfg.SnapshotCache == 0 {
				log.Warn("Snap sync requested, resetting --cache.snapshot")
				cfg.SnapshotCache = ctx.Int(CacheFlag.Name) * CacheSnapshotFlag.Value / 100
			}
		} else {
			cfg.TrieCleanCache += cfg.SnapshotCache
			cfg.SnapshotCache = 0 // Disabled
		}
	}
	if ctx.IsSet(VMEnableDebugFlag.Name) {
		cfg.EnablePreimageRecording = ctx.Bool(VMEnableDebugFlag.Name)
	}

	if ctx.IsSet(VMOpcodeOptimizeFlag.Name) {
		cfg.EnableOpcodeOptimizing = ctx.Bool(VMOpcodeOptimizeFlag.Name)
		if cfg.EnableOpcodeOptimizing {
			compiler.EnableOptimization()
		}
	}

<<<<<<< HEAD
	// Note: EnableMIR is typically set via config.toml, not CLI flags
	// When EnableMIR is true, enable opcode parsing for CFG generation
	if cfg.EnableMIR {
		compiler.EnableOpcodeParse()
		log.Info("MIR interpreter enabled", "mode", "production-testing")
	}

=======
>>>>>>> 0f7131f0
	if ctx.IsSet(RPCGlobalGasCapFlag.Name) {
		cfg.RPCGasCap = ctx.Uint64(RPCGlobalGasCapFlag.Name)
	}
	if cfg.RPCGasCap != 0 {
		log.Info("Set global gas cap", "cap", cfg.RPCGasCap)
	} else {
		log.Info("Global gas cap disabled")
	}
	if ctx.IsSet(RPCGlobalEVMTimeoutFlag.Name) {
		cfg.RPCEVMTimeout = ctx.Duration(RPCGlobalEVMTimeoutFlag.Name)
	}
	if ctx.IsSet(RPCGlobalTxFeeCapFlag.Name) {
		cfg.RPCTxFeeCap = ctx.Float64(RPCGlobalTxFeeCapFlag.Name)
	}
	if ctx.IsSet(NoDiscoverFlag.Name) {
		cfg.EthDiscoveryURLs, cfg.SnapDiscoveryURLs, cfg.BscDiscoveryURLs = []string{}, []string{}, []string{}
	} else if ctx.IsSet(DNSDiscoveryFlag.Name) {
		urls := ctx.String(DNSDiscoveryFlag.Name)
		if urls == "" {
			cfg.EthDiscoveryURLs = []string{}
		} else {
			cfg.EthDiscoveryURLs = SplitAndTrim(urls)
		}
	}
	// Override any default configs for hard coded networks.
	switch {
	case ctx.Bool(BSCMainnetFlag.Name):
		if !ctx.IsSet(NetworkIdFlag.Name) {
			cfg.NetworkId = 56
		}
		cfg.Genesis = core.DefaultBSCGenesisBlock()
		SetDNSDiscoveryDefaults(cfg, params.BSCGenesisHash)
	case ctx.Bool(ChapelFlag.Name) || cfg.NetworkId == 97:
		if !ctx.IsSet(NetworkIdFlag.Name) {
			cfg.NetworkId = 97
		}
		cfg.Genesis = core.DefaultChapelGenesisBlock()
		SetDNSDiscoveryDefaults(cfg, params.ChapelGenesisHash)
	case ctx.Bool(DeveloperFlag.Name):
		cfg.NetworkId = 1337
		cfg.SyncMode = ethconfig.FullSync
		cfg.EnablePreimageRecording = true
		// Create new developer account or reuse existing one
		var (
			developer  accounts.Account
			passphrase string
			err        error
		)
		if list := MakePasswordList(ctx); len(list) > 0 {
			// Just take the first value. Although the function returns a possible multiple values and
			// some usages iterate through them as attempts, that doesn't make sense in this setting,
			// when we're definitely concerned with only one account.
			passphrase = list[0]
		}

		// Unlock the developer account by local keystore.
		var ks *keystore.KeyStore
		if keystores := stack.AccountManager().Backends(keystore.KeyStoreType); len(keystores) > 0 {
			ks = keystores[0].(*keystore.KeyStore)
		}
		if ks == nil {
			Fatalf("Keystore is not available")
		}

		// Figure out the dev account address.
		// setEtherbase has been called above, configuring the miner address from command line flags.
		if cfg.Miner.Etherbase != (common.Address{}) {
			developer = accounts.Account{Address: cfg.Miner.Etherbase}
		} else if accs := ks.Accounts(); len(accs) > 0 {
			developer = ks.Accounts()[0]
		} else {
			developer, err = ks.ImportECDSA(DeveloperKey, passphrase)
			if err != nil {
				Fatalf("Failed to import developer account: %v", err)
			}
		}
		// Make sure the address is configured as fee recipient, otherwise
		// the miner will fail to start.
		cfg.Miner.Etherbase = developer.Address

		// try to unlock the first keystore account
		if len(ks.Accounts()) > 0 {
			if err := ks.Unlock(developer, passphrase); err != nil {
				Fatalf("Failed to unlock developer account: %v", err)
			}
		}
		log.Info("Using developer account", "address", developer.Address)

		// configure default developer genesis which will be used unless a
		// datadir is specified and a chain is preexisting at that location.
		cfg.Genesis = core.DeveloperGenesisBlock(ctx.Uint64(DeveloperGasLimitFlag.Name), &developer.Address)

		// If a datadir is specified, ensure that any preexisting chain in that location
		// has a configuration that is compatible with dev mode: it must be merged at genesis.
		if ctx.IsSet(DataDirFlag.Name) {
			// If datadir doesn't exist we need to open db in write-mode
			// so leveldb can create files.
			readonly := true
			if !common.FileExist(stack.ResolvePath("chaindata")) {
				readonly = false
			}
			// Check if we have an already initialized chain and fall back to
			// that if so. Otherwise, we need to generate a new genesis spec.
			chaindb := MakeChainDatabase(ctx, stack, readonly)
			if rawdb.ReadCanonicalHash(chaindb, 0) != (common.Hash{}) {
				// signal fallback to preexisting chain on disk
				cfg.Genesis = nil

				genesis, err := core.ReadGenesis(chaindb)
				if err != nil {
					Fatalf("Could not read genesis from database: %v", err)
				}
				if genesis.Config.TerminalTotalDifficulty == nil {
					Fatalf("Bad developer-mode genesis configuration: terminalTotalDifficulty must be specified")
				} else if genesis.Config.TerminalTotalDifficulty.Cmp(big.NewInt(0)) != 0 {
					Fatalf("Bad developer-mode genesis configuration: terminalTotalDifficulty must be 0")
				}
				if genesis.Difficulty.Cmp(big.NewInt(0)) != 0 {
					Fatalf("Bad developer-mode genesis configuration: difficulty must be 0")
				}
			}
			chaindb.Close()
		}
		if !ctx.IsSet(MinerGasPriceFlag.Name) {
			cfg.Miner.GasPrice = big.NewInt(1)
		}
	default:
		if cfg.NetworkId == 1 {
			SetDNSDiscoveryDefaults(cfg, params.MainnetGenesisHash)
		}
	}
	// Set any dangling config values
	if ctx.String(CryptoKZGFlag.Name) != "gokzg" && ctx.String(CryptoKZGFlag.Name) != "ckzg" {
		Fatalf("--%s flag must be 'gokzg' or 'ckzg'", CryptoKZGFlag.Name)
	}
	log.Info("Initializing the KZG library", "backend", ctx.String(CryptoKZGFlag.Name))
	if err := kzg4844.UseCKZG(ctx.String(CryptoKZGFlag.Name) == "ckzg"); err != nil {
		Fatalf("Failed to set KZG library implementation to %s: %v", ctx.String(CryptoKZGFlag.Name), err)
	}

	// blob setting
	if ctx.IsSet(OverrideDefaultExtraReserveForBlobRequests.Name) {
		cfg.BlobExtraReserve = ctx.Uint64(OverrideDefaultExtraReserveForBlobRequests.Name)
	}
	if ctx.IsSet(BlobExtraReserveFlag.Name) {
		extraReserve := ctx.Uint64(BlobExtraReserveFlag.Name)
		if extraReserve > 0 && extraReserve < params.DefaultExtraReserveForBlobRequests {
			extraReserve = params.DefaultExtraReserveForBlobRequests
		}
		cfg.BlobExtraReserve = extraReserve
	}
	// VM tracing config.
	if ctx.IsSet(VMTraceFlag.Name) {
		if name := ctx.String(VMTraceFlag.Name); name != "" {
			cfg.VMTrace = name
			cfg.VMTraceJsonConfig = ctx.String(VMTraceJsonConfigFlag.Name)
		}
	}

	// Download and merge incremental snapshot config
	if ctx.IsSet(UseRemoteIncrSnapshotFlag.Name) {
		cfg.UseRemoteIncrSnapshot = true
		if !ctx.IsSet(RemoteIncrSnapshotURLFlag.Name) {
			Fatalf("Must provide a remote increment snapshot URL")
		} else {
			cfg.RemoteIncrSnapshotURL = ctx.String(RemoteIncrSnapshotURLFlag.Name)
		}
		if ctx.IsSet(IncrSnapshotPathFlag.Name) {
			cfg.IncrSnapshotPath = ctx.String(IncrSnapshotPathFlag.Name)
		} else {
			Fatalf("Must provide a path to store downloaded incr snapshot")
		}
	}

	// enable incremental snapshot generation config
	if ctx.IsSet(EnableIncrSnapshotFlag.Name) {
		cfg.EnableIncrSnapshots = true
		if ctx.IsSet(IncrSnapshotPathFlag.Name) {
			cfg.IncrSnapshotPath = ctx.String(IncrSnapshotPathFlag.Name)
		}
		if ctx.IsSet(IncrSnapshotBlockIntervalFlag.Name) {
			cfg.IncrSnapshotBlockInterval = ctx.Uint64(IncrSnapshotBlockIntervalFlag.Name)
		}
		if ctx.IsSet(IncrSnapshotStateBufferFlag.Name) {
			cfg.IncrSnapshotStateBuffer = ctx.Uint64(IncrSnapshotStateBufferFlag.Name)
		}
		if ctx.IsSet(IncrSnapshotKeptBlocksFlag.Name) {
			cfg.IncrSnapshotKeptBlocks = ctx.Uint64(IncrSnapshotKeptBlocksFlag.Name)
		}
	}
}

// SetDNSDiscoveryDefaults configures DNS discovery with the given URL if
// no URLs are set.
func SetDNSDiscoveryDefaults(cfg *ethconfig.Config, genesis common.Hash) {
	if cfg.EthDiscoveryURLs != nil {
		return // already set through flags/config
	}
	protocol := "all"
	if url := params.KnownDNSNetwork(genesis, protocol); url != "" {
		cfg.EthDiscoveryURLs = []string{url}
		cfg.SnapDiscoveryURLs = cfg.EthDiscoveryURLs
		cfg.BscDiscoveryURLs = cfg.EthDiscoveryURLs
	}
}

// RegisterEthService adds an Ethereum client to the stack.
// The second return value is the full node instance.
func RegisterEthService(stack *node.Node, cfg *ethconfig.Config) (ethapi.Backend, *eth.Ethereum) {
	backend, err := eth.New(stack, cfg)
	if err != nil {
		Fatalf("Failed to register the Ethereum service: %v", err)
	}
	stack.RegisterAPIs(tracers.APIs(backend.APIBackend))
	return backend.APIBackend, backend
}

// RegisterEthStatsService configures the Ethereum Stats daemon and adds it to the node.
func RegisterEthStatsService(stack *node.Node, backend ethapi.Backend, url string) {
	if err := ethstats.New(stack, backend, backend.Engine(), url); err != nil {
		Fatalf("Failed to register the Ethereum Stats service: %v", err)
	}
}

// RegisterGraphQLService adds the GraphQL API to the node.
func RegisterGraphQLService(stack *node.Node, backend ethapi.Backend, filterSystem *filters.FilterSystem, cfg *node.Config) {
	err := graphql.New(stack, backend, filterSystem, cfg.GraphQLCors, cfg.GraphQLVirtualHosts)
	if err != nil {
		Fatalf("Failed to register the GraphQL service: %v", err)
	}
}

type SetupMetricsOption func()

func EnableBuildInfo(gitCommit, gitDate string) SetupMetricsOption {
	return func() {
		// register build info into metrics
		metrics.GetOrRegisterLabel("build-info", nil).Mark(map[string]interface{}{
			"version":          version.WithMeta,
			"git-commit":       gitCommit,
			"git-commit-date":  gitDate,
			"go-version":       runtime.Version(),
			"operating-system": runtime.GOOS,
			"architecture":     runtime.GOARCH,
		})
	}
}

func EnableMinerInfo(ctx *cli.Context, minerConfig *minerconfig.Config) SetupMetricsOption {
	return func() {
		if ctx.Bool(MiningEnabledFlag.Name) {
			// register miner info into metrics
			minerInfo := structs.Map(minerConfig)
			minerInfo[UnlockedAccountFlag.Name] = ctx.String(UnlockedAccountFlag.Name)
			metrics.GetOrRegisterLabel("miner-info", nil).Mark(minerInfo)
		}
	}
}

// RegisterFilterAPI adds the eth log filtering RPC API to the node.
func RegisterFilterAPI(stack *node.Node, backend ethapi.Backend, ethcfg *ethconfig.Config) *filters.FilterSystem {
	filterSystem := filters.NewFilterSystem(backend, filters.Config{
		LogCacheSize: ethcfg.FilterLogCacheSize,
	})
	stack.RegisterAPIs([]rpc.API{{
		Namespace: "eth",
		Service:   filters.NewFilterAPI(filterSystem, ethcfg.RangeLimit),
	}})
	return filterSystem
}

func EnableNodeInfo(poolConfig *legacypool.Config, nodeInfo *p2p.NodeInfo) SetupMetricsOption {
	return func() {
		// register node info into metrics
		metrics.GetOrRegisterLabel("node-info", nil).Mark(map[string]interface{}{
			"Enode":             nodeInfo.Enode,
			"ENR":               nodeInfo.ENR,
			"ID":                nodeInfo.ID,
			"PriceLimit":        poolConfig.PriceLimit,
			"PriceBump":         poolConfig.PriceBump,
			"AccountSlots":      poolConfig.AccountSlots,
			"GlobalSlots":       poolConfig.GlobalSlots,
			"AccountQueue":      poolConfig.AccountQueue,
			"GlobalQueue":       poolConfig.GlobalQueue,
			"OverflowPoolSlots": poolConfig.OverflowPoolSlots,
			"Lifetime":          poolConfig.Lifetime,
		})
	}
}

func EnableNodeTrack(ctx *cli.Context, cfg *ethconfig.Config, stack *node.Node) SetupMetricsOption {
	nodeInfo := stack.Server().NodeInfo()
	return func() {
		// register node info into metrics
		metrics.GetOrRegisterLabel("node-stats", nil).Mark(map[string]interface{}{
			"NodeType":       parseNodeType(),
			"ENR":            nodeInfo.ENR,
			"Etherbase":      parseEtherbase(cfg),
			"MiningFeatures": parseMiningFeatures(ctx, cfg),
			"DBFeatures":     parseDBFeatures(cfg, stack),
			"NetFeatures":    parseNetFeatures(stack),
		})
	}
}

func parseEtherbase(cfg *ethconfig.Config) string {
	if cfg.Miner.Etherbase == (common.Address{}) {
		return ""
	}
	return cfg.Miner.Etherbase.String()
}

func parseNodeType() string {
	git, _ := version.VCS()
	version := []string{version.WithMeta}
	if len(git.Commit) >= 7 {
		version = append(version, git.Commit[:7])
	}
	if git.Date != "" {
		version = append(version, git.Date)
	}
	arch := []string{runtime.GOOS, runtime.GOARCH}
	infos := []string{"BSC", strings.Join(version, "-"), strings.Join(arch, "-"), runtime.Version()}
	return strings.Join(infos, "/")
}

func parseDBFeatures(cfg *ethconfig.Config, stack *node.Node) string {
	var features []string
	if cfg.StateScheme == rawdb.PathScheme {
		features = append(features, "PBSS")
	} else if cfg.StateScheme == rawdb.HashScheme {
		features = append(features, "HBSS")
	}
	if stack.CheckIfMultiDataBase() {
		features = append(features, "MultiDB")
	}
	if cfg.PruneAncientData || cfg.BlockHistory > 0 {
		features = append(features, "PruneBlocks")
	}
	return strings.Join(features, "|")
}

func parseMiningFeatures(ctx *cli.Context, cfg *ethconfig.Config) string {
	if !ctx.Bool(MiningEnabledFlag.Name) {
		return ""
	}
	var features []string
	if cfg.Miner.Mev.Enabled != nil && *cfg.Miner.Mev.Enabled {
		features = append(features, "MEV")
	}
	if cfg.Miner.VoteEnable {
		features = append(features, "FFVoting")
	}
	if len(features) == 0 {
		features = append(features, "Mining")
	}
	return strings.Join(features, "|")
}

func parseNetFeatures(stack *node.Node) string {
	var features []string
	if stack.Config().EnableEVNFeatures {
		features = append(features, "EVN")
	}
	return strings.Join(features, "|")
}

func SetupMetrics(cfg *metrics.Config, options ...SetupMetricsOption) {
	if !cfg.Enabled {
		return
	}
	log.Info("Enabling metrics collection")
	metrics.Enable()
	if cfg.EnabledExpensive {
		log.Info("Enabling expensive metrics collection")
		metrics.EnableExpensive()
	}

	// InfluxDB exporter.
	var (
		enableExport   = cfg.EnableInfluxDB
		enableExportV2 = cfg.EnableInfluxDBV2
	)
	if cfg.EnableInfluxDB && cfg.EnableInfluxDBV2 {
		Fatalf("Flags %v can't be used at the same time", strings.Join([]string{MetricsEnableInfluxDBFlag.Name, MetricsEnableInfluxDBV2Flag.Name}, ", "))
	}
	var (
		endpoint = cfg.InfluxDBEndpoint
		database = cfg.InfluxDBDatabase
		username = cfg.InfluxDBUsername
		password = cfg.InfluxDBPassword

		token        = cfg.InfluxDBToken
		bucket       = cfg.InfluxDBBucket
		organization = cfg.InfluxDBOrganization
		tagsMap      = SplitTagsFlag(cfg.InfluxDBTags)
	)
	if enableExport {
		log.Info("Enabling metrics export to InfluxDB")
		go influxdb.InfluxDBWithTags(metrics.DefaultRegistry, 10*time.Second, endpoint, database, username, password, "geth.", tagsMap)
	} else if enableExportV2 {
		log.Info("Enabling metrics export to InfluxDB (v2)")
		go influxdb.InfluxDBV2WithTags(metrics.DefaultRegistry, 10*time.Second, endpoint, token, bucket, organization, "geth.", tagsMap)
	}

	// Expvar exporter.
	if cfg.HTTP != "" {
		address := net.JoinHostPort(cfg.HTTP, fmt.Sprintf("%d", cfg.Port))
		log.Info("Enabling stand-alone metrics HTTP endpoint", "address", address)
		exp.Setup(address)
	} else if cfg.HTTP == "" && cfg.Port != 0 {
		log.Warn(fmt.Sprintf("--%s specified without --%s, metrics server will not start.", MetricsPortFlag.Name, MetricsHTTPFlag.Name))
	}

	for _, opt := range options {
		opt()
	}

	// Enable system metrics collection.
	go metrics.CollectProcessMetrics(3 * time.Second)
}

// SplitTagsFlag parses a comma-separated list of k=v metrics tags.
func SplitTagsFlag(tagsFlag string) map[string]string {
	tags := strings.Split(tagsFlag, ",")
	tagsMap := map[string]string{}

	for _, t := range tags {
		if t != "" {
			kv := strings.Split(t, "=")

			if len(kv) == 2 {
				tagsMap[kv[0]] = kv[1]
			}
		}
	}

	return tagsMap
}

// MakeChainDatabase opens a database using the flags passed to the client and will hard crash if it fails.
func MakeChainDatabase(ctx *cli.Context, stack *node.Node, readonly bool) ethdb.Database {
	var (
		cache   = ctx.Int(CacheFlag.Name) * ctx.Int(CacheDatabaseFlag.Name) / 100
		handles = MakeDatabaseHandles(ctx.Int(FDLimitFlag.Name))
		err     error
		chainDb ethdb.Database
	)
	switch {
	case ctx.IsSet(RemoteDBFlag.Name):
		log.Info("Using remote db", "url", ctx.String(RemoteDBFlag.Name), "headers", len(ctx.StringSlice(HttpHeaderFlag.Name)))
		client, err := DialRPCWithHeaders(ctx.String(RemoteDBFlag.Name), ctx.StringSlice(HttpHeaderFlag.Name))
		if err != nil {
			break
		}
		chainDb = remotedb.New(client)
	default:
		options := node.DatabaseOptions{
			ReadOnly:          readonly,
			Cache:             cache,
			Handles:           handles,
			AncientsDirectory: ctx.String(AncientFlag.Name),
			MetricsNamespace:  "eth/db/chaindata/",
			EraDirectory:      ctx.String(EraFlag.Name),
		}
		chainDb, err = stack.OpenDatabaseWithOptions("chaindata", options)
		// set the separate state database
		if stack.CheckIfMultiDataBase() && err == nil {
			stateDiskDb := MakeStateDataBase(ctx, stack, readonly)
			chainDb.SetStateStore(stateDiskDb)
		}
	}
	if err != nil {
		Fatalf("Could not open database: %v", err)
	}
	return chainDb
}

// MakeStateDataBase open a separate state database using the flags passed to the client and will hard crash if it fails.
func MakeStateDataBase(ctx *cli.Context, stack *node.Node, readonly bool) ethdb.Database {
	cache := ctx.Int(CacheFlag.Name) * ctx.Int(CacheDatabaseFlag.Name) / 100
	handles := MakeDatabaseHandles(ctx.Int(FDLimitFlag.Name)) * 90 / 100
	statediskdb, err := stack.OpenDatabaseWithFreezer("chaindata/state", cache, handles, "", "", readonly)
	if err != nil {
		Fatalf("Failed to open separate trie database: %v", err)
	}
	return statediskdb
}

func PathDBConfigAddJournalFilePath(stack *node.Node, config *pathdb.Config) *pathdb.Config {
	path := fmt.Sprintf("%s/%s", stack.ResolvePath("chaindata"), eth.JournalFileName)
	config.JournalFilePath = path
	return config
}

// tryMakeReadOnlyDatabase try to open the chain database in read-only mode,
// or fallback to write mode if the database is not initialized.
//
//nolint:unused
func tryMakeReadOnlyDatabase(ctx *cli.Context, stack *node.Node) ethdb.Database {
	// If datadir doesn't exist we need to open db in write-mode
	// so database engine can create files.
	readonly := true
	if !common.FileExist(stack.ResolvePath("chaindata")) || ctx.Bool(PruneAncientDataFlag.Name) {
		readonly = false
	}
	return MakeChainDatabase(ctx, stack, readonly)
}

func IsNetworkPreset(ctx *cli.Context) bool {
	for _, flag := range NetworkFlags {
		bFlag, _ := flag.(*cli.BoolFlag)
		if ctx.IsSet(bFlag.Name) {
			return true
		}
	}
	return false
}

func DialRPCWithHeaders(endpoint string, headers []string) (*rpc.Client, error) {
	if endpoint == "" {
		return nil, errors.New("endpoint must be specified")
	}
	if strings.HasPrefix(endpoint, "rpc:") || strings.HasPrefix(endpoint, "ipc:") {
		// Backwards compatibility with geth < 1.5 which required
		// these prefixes.
		endpoint = endpoint[4:]
	}
	var opts []rpc.ClientOption
	if len(headers) > 0 {
		customHeaders := make(http.Header)
		for _, h := range headers {
			kv := strings.Split(h, ":")
			if len(kv) != 2 {
				return nil, fmt.Errorf("invalid http header directive: %q", h)
			}
			customHeaders.Add(kv[0], kv[1])
		}
		opts = append(opts, rpc.WithHeaders(customHeaders))
	}
	return rpc.DialOptions(context.Background(), endpoint, opts...)
}

func MakeGenesis(ctx *cli.Context) *core.Genesis {
	var genesis *core.Genesis
	switch {
	case ctx.Bool(BSCMainnetFlag.Name):
		genesis = core.DefaultBSCGenesisBlock()
	case ctx.Bool(ChapelFlag.Name):
		genesis = core.DefaultChapelGenesisBlock()
	case ctx.Bool(DeveloperFlag.Name):
		Fatalf("Developer chains are ephemeral")
	}
	return genesis
}

// MakeChain creates a chain manager from set command line flags.
func MakeChain(ctx *cli.Context, stack *node.Node, readonly bool) (*core.BlockChain, ethdb.Database) {
	var (
		gspec   = MakeGenesis(ctx)
		chainDb = MakeChainDatabase(ctx, stack, readonly)
	)
	config, genesisHash, err := core.LoadChainConfig(chainDb, gspec)
	if err != nil {
		Fatalf("%v", err)
	}
	engine, err := ethconfig.CreateConsensusEngine(config, chainDb, nil, genesisHash)
	if err != nil {
		Fatalf("%v", err)
	}
	if gcmode := ctx.String(GCModeFlag.Name); gcmode != "full" && gcmode != "archive" {
		Fatalf("--%s must be either 'full' or 'archive'", GCModeFlag.Name)
	}
	scheme, err := rawdb.ParseStateScheme(ctx.String(StateSchemeFlag.Name), chainDb)
	if err != nil {
		Fatalf("%v", err)
	}
	options := &core.BlockChainConfig{
		TrieCleanLimit: ethconfig.Defaults.TrieCleanCache,
		NoPrefetch:     ctx.Bool(CacheNoPrefetchFlag.Name),
		EnableBAL:      ctx.Bool(EnableBALFlag.Name),
		TrieDirtyLimit: ethconfig.Defaults.TrieDirtyCache,
		ArchiveMode:    ctx.String(GCModeFlag.Name) == "archive",
		TrieTimeLimit:  ethconfig.Defaults.TrieTimeout,
		TriesInMemory:  ethconfig.Defaults.TriesInMemory,
		SnapshotLimit:  ethconfig.Defaults.SnapshotCache,
		Preimages:      ctx.Bool(CachePreimagesFlag.Name),
		StateScheme:    scheme,
		StateHistory:   ctx.Uint64(StateHistoryFlag.Name),
		// Disable transaction indexing/unindexing.
		TxLookupLimit: -1,
	}
	if options.ArchiveMode && !options.Preimages {
		options.Preimages = true
		log.Info("Enabling recording of key preimages since archive mode is used")
	}
	if !ctx.Bool(SnapshotFlag.Name) {
		options.SnapshotLimit = 0 // Disabled
	} else if ctx.IsSet(CacheFlag.Name) || ctx.IsSet(CacheSnapshotFlag.Name) {
		options.SnapshotLimit = ctx.Int(CacheFlag.Name) * ctx.Int(CacheSnapshotFlag.Name) / 100
	}
	// If we're in readonly, do not bother generating snapshot data.
	if readonly {
		options.SnapshotNoBuild = true
	}

	if ctx.IsSet(CacheFlag.Name) || ctx.IsSet(CacheTrieFlag.Name) {
		options.TrieCleanLimit = ctx.Int(CacheFlag.Name) * ctx.Int(CacheTrieFlag.Name) / 100
	}
	if ctx.IsSet(CacheFlag.Name) || ctx.IsSet(CacheGCFlag.Name) {
		options.TrieDirtyLimit = ctx.Int(CacheFlag.Name) * ctx.Int(CacheGCFlag.Name) / 100
	}
	if ctx.IsSet(TriesInMemoryFlag.Name) {
		options.TriesInMemory = ctx.Uint64(TriesInMemoryFlag.Name)
	}
	vmcfg := vm.Config{
		EnablePreimageRecording:   ctx.Bool(VMEnableDebugFlag.Name),
		EnableOpcodeOptimizations: ctx.Bool(VMOpcodeOptimizeFlag.Name),
<<<<<<< HEAD
=======
	}

	if vmcfg.EnableOpcodeOptimizations {
		compiler.EnableOptimization()
>>>>>>> 0f7131f0
	}

	if vmcfg.EnableOpcodeOptimizations {
		compiler.EnableOptimization()
	}

	if ctx.IsSet(VMTraceFlag.Name) {
		if name := ctx.String(VMTraceFlag.Name); name != "" {
			config := json.RawMessage(ctx.String(VMTraceJsonConfigFlag.Name))
			t, err := tracers.LiveDirectory.New(name, config)
			if err != nil {
				Fatalf("Failed to create tracer %q: %v", name, err)
			}
			vmcfg.Tracer = t
		}
	}
	options.VmConfig = vmcfg

	chain, err := core.NewBlockChain(chainDb, gspec, engine, options)
	if err != nil {
		Fatalf("Can't create BlockChain: %v", err)
	}

	return chain, chainDb
}

// MakeConsolePreloads retrieves the absolute paths for the console JavaScript
// scripts to preload before starting.
func MakeConsolePreloads(ctx *cli.Context) []string {
	// Skip preloading if there's nothing to preload
	if ctx.String(PreloadJSFlag.Name) == "" {
		return nil
	}
	// Otherwise resolve absolute paths and return them
	var preloads []string

	for _, file := range strings.Split(ctx.String(PreloadJSFlag.Name), ",") {
		preloads = append(preloads, strings.TrimSpace(file))
	}
	return preloads
}

// MakeTrieDatabase constructs a trie database based on the configured scheme.
func MakeTrieDatabase(ctx *cli.Context, stack *node.Node, disk ethdb.Database, preimage bool, readOnly bool, isVerkle bool, mergeIncr bool) *triedb.Database {
	config := &triedb.Config{
		Preimages: preimage,
		IsVerkle:  isVerkle,
	}
	scheme, err := rawdb.ParseStateScheme(ctx.String(StateSchemeFlag.Name), disk)
	if err != nil {
		Fatalf("%v", err)
	}
	if scheme == rawdb.HashScheme {
		// Read-only mode is not implemented in hash mode,
		// ignore the parameter silently. TODO(rjl493456442)
		// please config it if read mode is implemented.
		config.HashDB = hashdb.Defaults
		return triedb.NewDatabase(disk, config)
	}
	if readOnly {
		config.PathDB = pathdb.ReadOnly
	} else {
		config.PathDB = pathdb.Defaults
		if mergeIncr {
			config.PathDB.MergeIncr = true
		}
	}
	config.PathDB.JournalFilePath = fmt.Sprintf("%s/%s", stack.ResolvePath("chaindata"), eth.JournalFileName)
	return triedb.NewDatabase(disk, config)
}

// ParseCLIAndConfigStateScheme parses state scheme in CLI and config.
func ParseCLIAndConfigStateScheme(cliScheme, cfgScheme string) (string, error) {
	if cliScheme == "" {
		if cfgScheme != "" {
			log.Info("Use config state scheme", "config", cfgScheme)
		}
		return cfgScheme, nil
	}

	if !rawdb.ValidateStateScheme(cliScheme) {
		return "", fmt.Errorf("invalid state scheme in CLI: %s", cliScheme)
	}
	if cfgScheme == "" || cliScheme == cfgScheme {
		log.Info("Use CLI state scheme", "CLI", cliScheme)
		return cliScheme, nil
	}
	return "", fmt.Errorf("incompatible state scheme, CLI: %s, config: %s", cliScheme, cfgScheme)
}

// setInstance configures the port numbers for the given instance.
func setInstance(ctx *cli.Context, cfg *node.Config) {
	if ctx.IsSet(InstanceFlag.Name) {
		cfg.Instance = ctx.Int(InstanceFlag.Name)
	}

	if cfg.Instance > 200 {
		Fatalf("Instance number %d is too high, maximum is 200", cfg.Instance)
	}

	if cfg.Instance == 1 { // using default ports
		return
	}

	cfg.AuthPort = node.DefaultConfig.AuthPort + cfg.Instance*100 - 100
	cfg.HTTPPort = node.DefaultHTTPPort - cfg.Instance + 1
	cfg.WSPort = node.DefaultWSPort + cfg.Instance*2 - 2
	cfg.P2P.ListenAddr = fmt.Sprintf(":%d", node.DefaultListenPort+cfg.Instance-1)
	cfg.P2P.DiscAddr = fmt.Sprintf(":%d", node.DefaultDiscPort+cfg.Instance-1)
}<|MERGE_RESOLUTION|>--- conflicted
+++ resolved
@@ -1215,16 +1215,6 @@
 		Name:     "vm.opcode.optimize",
 		Usage:    "enable opcode optimization",
 		Category: flags.VMCategory,
-<<<<<<< HEAD
-	}
-
-	BlockAmountReserved = &cli.Uint64Flag{
-		Name:     "block-amount-reserved",
-		Usage:    "Sets the expected remained amount of blocks for offline block prune",
-		Category: flags.BlockHistoryCategory,
-		Value:    params.FullImmutabilityThreshold,
-=======
->>>>>>> 0f7131f0
 	}
 
 	CheckSnapshotWithMPT = &cli.BoolFlag{
@@ -2238,7 +2228,6 @@
 		}
 	}
 
-<<<<<<< HEAD
 	// Note: EnableMIR is typically set via config.toml, not CLI flags
 	// When EnableMIR is true, enable opcode parsing for CFG generation
 	if cfg.EnableMIR {
@@ -2246,8 +2235,6 @@
 		log.Info("MIR interpreter enabled", "mode", "production-testing")
 	}
 
-=======
->>>>>>> 0f7131f0
 	if ctx.IsSet(RPCGlobalGasCapFlag.Name) {
 		cfg.RPCGasCap = ctx.Uint64(RPCGlobalGasCapFlag.Name)
 	}
@@ -2866,19 +2853,11 @@
 	vmcfg := vm.Config{
 		EnablePreimageRecording:   ctx.Bool(VMEnableDebugFlag.Name),
 		EnableOpcodeOptimizations: ctx.Bool(VMOpcodeOptimizeFlag.Name),
-<<<<<<< HEAD
-=======
 	}
 
 	if vmcfg.EnableOpcodeOptimizations {
 		compiler.EnableOptimization()
->>>>>>> 0f7131f0
-	}
-
-	if vmcfg.EnableOpcodeOptimizations {
-		compiler.EnableOptimization()
-	}
-
+	}
 	if ctx.IsSet(VMTraceFlag.Name) {
 		if name := ctx.String(VMTraceFlag.Name); name != "" {
 			config := json.RawMessage(ctx.String(VMTraceJsonConfigFlag.Name))
