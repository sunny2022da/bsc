--- conflicted
+++ resolved
@@ -43,11 +43,7 @@
 	var (
 		logger   = NewStructLogger(nil)
 		evm      = vm.NewEVM(vm.BlockContext{}, &dummyStatedb{}, params.TestChainConfig, vm.Config{Tracer: logger.Hooks()})
-<<<<<<< HEAD
-		contract = vm.GetContract(&dummyContractRef{}, &dummyContractRef{}, new(uint256.Int), 100000)
-=======
-		contract = vm.NewContract(common.Address{}, common.Address{}, new(uint256.Int), 100000, nil)
->>>>>>> 12b4131f
+		contract = vm.GetContract(common.Address{}, common.Address{}, new(uint256.Int), 100000, nil)
 	)
 	defer vm.ReturnContract(contract)
 
