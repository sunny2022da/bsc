--- conflicted
+++ resolved
@@ -76,11 +76,7 @@
 //	throttled - if true, the store is at capacity, this particular header is not prio now
 //	item      - the result to store data into
 //	err       - any error that occurred
-<<<<<<< HEAD
-func (r *resultStore) AddFetch(header *types.Header, fastSync bool, pid string) (stale, throttled bool, item *fetchResult, err error) {
-=======
-func (r *resultStore) AddFetch(header *types.Header, snapSync bool) (stale, throttled bool, item *fetchResult, err error) {
->>>>>>> 12b4131f
+func (r *resultStore) AddFetch(header *types.Header, snapSync bool, pid string) (stale, throttled bool, item *fetchResult, err error) {
 	r.lock.Lock()
 	defer r.lock.Unlock()
 
@@ -90,11 +86,7 @@
 		return stale, throttled, item, err
 	}
 	if item == nil {
-<<<<<<< HEAD
-		item = newFetchResult(header, fastSync, pid)
-=======
-		item = newFetchResult(header, snapSync)
->>>>>>> 12b4131f
+		item = newFetchResult(header, snapSync, pid)
 		r.items[index] = item
 	}
 	return stale, throttled, item, err
