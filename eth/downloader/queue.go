--- conflicted
+++ resolved
@@ -76,11 +76,7 @@
 	Sidecars     types.BlobSidecars
 }
 
-<<<<<<< HEAD
-func newFetchResult(header *types.Header, fastSync bool, pid string) *fetchResult {
-=======
-func newFetchResult(header *types.Header, snapSync bool) *fetchResult {
->>>>>>> 12b4131f
+func newFetchResult(header *types.Header, snapSync bool, pid string) *fetchResult {
 	item := &fetchResult{
 		Header: header,
 		pid:    pid,
