--- conflicted
+++ resolved
@@ -329,28 +329,6 @@
 	}
 	journalFilePath := stack.ResolvePath(path) + "/" + JournalFileName
 	var (
-<<<<<<< HEAD
-		vmConfig = vm.Config{
-			EnablePreimageRecording:   config.EnablePreimageRecording,
-			EnableOpcodeOptimizations: config.EnableOpcodeOptimizing,
-			EnableMIR:                 config.EnableMIR,
-		}
-		cacheConfig = &core.CacheConfig{
-			TrieCleanLimit:      config.TrieCleanCache,
-			TrieCleanNoPrefetch: config.NoPrefetch,
-			TrieDirtyLimit:      config.TrieDirtyCache,
-			TrieDirtyDisabled:   config.NoPruning,
-			TrieTimeLimit:       config.TrieTimeout,
-			NoTries:             config.TriesVerifyMode != core.LocalVerify,
-			SnapshotLimit:       config.SnapshotCache,
-			TriesInMemory:       config.TriesInMemory,
-			Preimages:           config.Preimages,
-			StateHistory:        config.StateHistory,
-			StateScheme:         config.StateScheme,
-			PathSyncFlush:       config.PathSyncFlush,
-			JournalFilePath:     journalFilePath,
-			JournalFile:         config.JournalFileEnabled,
-=======
 		options = &core.BlockChainConfig{
 			TrieCleanLimit:        config.TrieCleanCache,
 			NoPrefetch:            config.NoPrefetch,
@@ -379,8 +357,8 @@
 			VmConfig: vm.Config{
 				EnablePreimageRecording:   config.EnablePreimageRecording,
 				EnableOpcodeOptimizations: config.EnableOpcodeOptimizing,
+				EnableMIR:                 config.EnableMIR,
 			},
->>>>>>> 0f7131f0
 		}
 	)
 	if config.DisableTxIndexer {
