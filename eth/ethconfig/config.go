--- conflicted
+++ resolved
@@ -51,18 +51,12 @@
 
 // Defaults contains default settings for use on the BSC main net.
 var Defaults = Config{
-<<<<<<< HEAD
-=======
 	HistoryMode:            history.KeepAll,
->>>>>>> 0f7131f0
 	SyncMode:               SnapSync,
 	NetworkId:              0, // enable auto configuration of networkID == chainID
 	TxLookupLimit:          2350000,
 	TransactionHistory:     2350000,
-<<<<<<< HEAD
-=======
 	BlockHistory:           0,
->>>>>>> 0f7131f0
 	StateHistory:           params.FullImmutabilityThreshold,
 	DatabaseCache:          512,
 	TrieCleanCache:         154,
@@ -71,10 +65,6 @@
 	TriesInMemory:          128,
 	TriesVerifyMode:        core.LocalVerify,
 	SnapshotCache:          102,
-<<<<<<< HEAD
-	DiffBlock:              uint64(86400),
-=======
->>>>>>> 0f7131f0
 	FilterLogCacheSize:     32,
 	Miner:                  minerconfig.DefaultConfig,
 	TxPool:                 legacypool.DefaultConfig,
@@ -85,10 +75,7 @@
 	RPCTxFeeCap:            1,                                         // 1 ether
 	BlobExtraReserve:       params.DefaultExtraReserveForBlobRequests, // Extra reserve threshold for blob, blob never expires when -1 is set, default 28800
 	EnableOpcodeOptimizing: false,
-<<<<<<< HEAD
 	EnableMIR:              false, // MIR interpreter disabled by default
-=======
->>>>>>> 0f7131f0
 }
 
 //go:generate go run github.com/fjl/gencodec -type Config -formats toml -out gen_config.go
@@ -235,13 +222,12 @@
 
 	//opcode optimization setting
 	EnableOpcodeOptimizing bool
-<<<<<<< HEAD
 
 	// MIR (Middle Intermediate Representation) interpreter setting
 	// When enabled, MIR interpreter will be used for EVM execution
 	// This provides optimized bytecode execution with CFG-based optimizations
 	EnableMIR bool
-=======
+
 	// incremental snapshot config
 	EnableIncrSnapshots       bool
 	IncrSnapshotPath          string
@@ -250,7 +236,6 @@
 	IncrSnapshotKeptBlocks    uint64
 	UseRemoteIncrSnapshot     bool
 	RemoteIncrSnapshotURL     string
->>>>>>> 0f7131f0
 }
 
 // CreateConsensusEngine creates a consensus engine for the given chain config.
