// Copyright 2020 The go-ethereum Authors
// This file is part of the go-ethereum library.
//
// The go-ethereum library is free software: you can redistribute it and/or modify
// it under the terms of the GNU Lesser General Public License as published by
// the Free Software Foundation, either version 3 of the License, or
// (at your option) any later version.
//
// The go-ethereum library is distributed in the hope that it will be useful,
// but WITHOUT ANY WARRANTY; without even the implied warranty of
// MERCHANTABILITY or FITNESS FOR A PARTICULAR PURPOSE. See the
// GNU Lesser General Public License for more details.
//
// You should have received a copy of the GNU Lesser General Public License
// along with the go-ethereum library. If not, see <http://www.gnu.org/licenses/>.

package eth

import (
	"errors"
	"fmt"
	"io"
	"math/big"

	"github.com/ethereum/go-ethereum/common"
	"github.com/ethereum/go-ethereum/core/forkid"
	"github.com/ethereum/go-ethereum/core/types"
	"github.com/ethereum/go-ethereum/rlp"
)

// Constants to match up protocol versions and messages
const (
	ETH68 = 68
	ETH69 = 69
)

// ProtocolName is the official short name of the `eth` protocol used during
// devp2p capability negotiation.
const ProtocolName = "eth"

// ProtocolVersions are the supported versions of the `eth` protocol (first
// is primary).
var ProtocolVersions = []uint{ETH69, ETH68}

// protocolLengths are the number of implemented message corresponding to
// different protocol versions.
var protocolLengths = map[uint]uint64{ETH68: 17, ETH69: 18}

// maxMessageSize is the maximum cap on the size of a protocol message.
const maxMessageSize = 10 * 1024 * 1024

const (
	StatusMsg                     = 0x00
	NewBlockHashesMsg             = 0x01
	TransactionsMsg               = 0x02
	GetBlockHeadersMsg            = 0x03
	BlockHeadersMsg               = 0x04
	GetBlockBodiesMsg             = 0x05
	BlockBodiesMsg                = 0x06
	NewBlockMsg                   = 0x07
	NewPooledTransactionHashesMsg = 0x08
	GetPooledTransactionsMsg      = 0x09
	PooledTransactionsMsg         = 0x0a
	UpgradeStatusMsg              = 0x0b // Protocol messages overloaded in eth/66
	GetReceiptsMsg                = 0x0f
	ReceiptsMsg                   = 0x10
	BlockRangeUpdateMsg           = 0x11
)

var (
	errMsgTooLarge             = errors.New("message too long")
	errInvalidMsgCode          = errors.New("invalid message code")
	errProtocolVersionMismatch = errors.New("protocol version mismatch")
	// handshake errors
	errNoStatusMsg       = errors.New("no status message")
	errNetworkIDMismatch = errors.New("network ID mismatch")
	errGenesisMismatch   = errors.New("genesis mismatch")
	errForkIDRejected    = errors.New("fork ID rejected")
	errInvalidBlockRange = errors.New("invalid block range in status")
)

// Packet represents a p2p message in the `eth` protocol.
type Packet interface {
	Name() string // Name returns a string corresponding to the message type.
	Kind() byte   // Kind returns the message type.
}

// StatusPacket is the network packet for the status message.
type StatusPacket68 struct {
	ProtocolVersion uint32
	NetworkID       uint64
	TD              *big.Int
	Head            common.Hash
	Genesis         common.Hash
	ForkID          forkid.ID
}

<<<<<<< HEAD
type UpgradeStatusExtension struct {
	DisablePeerTxBroadcast bool
}

func (e *UpgradeStatusExtension) Encode() (*rlp.RawValue, error) {
	rawBytes, err := rlp.EncodeToBytes(e)
	if err != nil {
		return nil, err
	}
	raw := rlp.RawValue(rawBytes)
	return &raw, nil
}

type UpgradeStatusPacket struct {
	Extension *rlp.RawValue `rlp:"nil"`
}

func (p *UpgradeStatusPacket) GetExtension() (*UpgradeStatusExtension, error) {
	extension := &UpgradeStatusExtension{}
	if p.Extension == nil {
		return extension, nil
	}
	err := rlp.DecodeBytes(*p.Extension, extension)
	if err != nil {
		return nil, err
	}
	return extension, nil
=======
// StatusPacket69 is the network packet for the status message.
type StatusPacket69 struct {
	ProtocolVersion uint32
	NetworkID       uint64
	Genesis         common.Hash
	ForkID          forkid.ID
	// initial available block range
	EarliestBlock   uint64
	LatestBlock     uint64
	LatestBlockHash common.Hash
>>>>>>> 12b4131f
}

// NewBlockHashesPacket is the network packet for the block announcements.
type NewBlockHashesPacket []struct {
	Hash   common.Hash // Hash of one particular block being announced
	Number uint64      // Number of one particular block being announced
}

// Unpack retrieves the block hashes and numbers from the announcement packet
// and returns them in a split flat format that's more consistent with the
// internal data structures.
func (p *NewBlockHashesPacket) Unpack() ([]common.Hash, []uint64) {
	var (
		hashes  = make([]common.Hash, len(*p))
		numbers = make([]uint64, len(*p))
	)
	for i, body := range *p {
		hashes[i], numbers[i] = body.Hash, body.Number
	}
	return hashes, numbers
}

// TransactionsPacket is the network packet for broadcasting new transactions.
type TransactionsPacket []*types.Transaction

// GetBlockHeadersRequest represents a block header query.
type GetBlockHeadersRequest struct {
	Origin  HashOrNumber // Block from which to retrieve headers
	Amount  uint64       // Maximum number of headers to retrieve
	Skip    uint64       // Blocks to skip between consecutive headers
	Reverse bool         // Query direction (false = rising towards latest, true = falling towards genesis)
}

// GetBlockHeadersPacket represents a block header query with request ID wrapping.
type GetBlockHeadersPacket struct {
	RequestId uint64
	*GetBlockHeadersRequest
}

// HashOrNumber is a combined field for specifying an origin block.
type HashOrNumber struct {
	Hash   common.Hash // Block hash from which to retrieve headers (excludes Number)
	Number uint64      // Block hash from which to retrieve headers (excludes Hash)
}

// EncodeRLP is a specialized encoder for HashOrNumber to encode only one of the
// two contained union fields.
func (hn *HashOrNumber) EncodeRLP(w io.Writer) error {
	if hn.Hash == (common.Hash{}) {
		return rlp.Encode(w, hn.Number)
	}
	if hn.Number != 0 {
		return fmt.Errorf("both origin hash (%x) and number (%d) provided", hn.Hash, hn.Number)
	}
	return rlp.Encode(w, hn.Hash)
}

// DecodeRLP is a specialized decoder for HashOrNumber to decode the contents
// into either a block hash or a block number.
func (hn *HashOrNumber) DecodeRLP(s *rlp.Stream) error {
	_, size, err := s.Kind()
	switch {
	case err != nil:
		return err
	case size == 32:
		hn.Number = 0
		return s.Decode(&hn.Hash)
	case size <= 8:
		hn.Hash = common.Hash{}
		return s.Decode(&hn.Number)
	default:
		return fmt.Errorf("invalid input size %d for origin", size)
	}
}

// BlockHeadersRequest represents a block header response.
type BlockHeadersRequest []*types.Header

// BlockHeadersPacket represents a block header response over with request ID wrapping.
type BlockHeadersPacket struct {
	RequestId uint64
	BlockHeadersRequest
}

// BlockHeadersRLPResponse represents a block header response, to use when we already
// have the headers rlp encoded.
type BlockHeadersRLPResponse []rlp.RawValue

// BlockHeadersRLPPacket represents a block header response with request ID wrapping.
type BlockHeadersRLPPacket struct {
	RequestId uint64
	BlockHeadersRLPResponse
}

// NewBlockPacket is the network packet for the block propagation message.
type NewBlockPacket struct {
	Block    *types.Block
	TD       *big.Int
	Sidecars types.BlobSidecars `rlp:"optional"`
}

// sanityCheck verifies that the values are reasonable, as a DoS protection
func (request *NewBlockPacket) sanityCheck() error {
	if err := request.Block.SanityCheck(); err != nil {
		return err
	}
	//TD at mainnet block #7753254 is 76 bits. If it becomes 100 million times
	// larger, it will still fit within 100 bits
	if tdlen := request.TD.BitLen(); tdlen > 100 {
		return fmt.Errorf("too large block TD: bitlen %d", tdlen)
	}

	if len(request.Sidecars) > 0 {
		for _, sidecar := range request.Sidecars {
			if err := sidecar.SanityCheck(request.Block.Number(), request.Block.Hash()); err != nil {
				return err
			}
		}
	}

	return nil
}

// GetBlockBodiesRequest represents a block body query.
type GetBlockBodiesRequest []common.Hash

// GetBlockBodiesPacket represents a block body query with request ID wrapping.
type GetBlockBodiesPacket struct {
	RequestId uint64
	GetBlockBodiesRequest
}

// BlockBodiesResponse is the network packet for block content distribution.
type BlockBodiesResponse []*BlockBody

// BlockBodiesPacket is the network packet for block content distribution with
// request ID wrapping.
type BlockBodiesPacket struct {
	RequestId uint64
	BlockBodiesResponse
}

// BlockBodiesRLPResponse is used for replying to block body requests, in cases
// where we already have them RLP-encoded, and thus can avoid the decode-encode
// roundtrip.
type BlockBodiesRLPResponse []rlp.RawValue

// BlockBodiesRLPPacket is the BlockBodiesRLPResponse with request ID wrapping.
type BlockBodiesRLPPacket struct {
	RequestId uint64
	BlockBodiesRLPResponse
}

// BlockBody represents the data content of a single block.
type BlockBody struct {
	Transactions []*types.Transaction // Transactions contained within a block
	Uncles       []*types.Header      // Uncles contained within a block
	Withdrawals  []*types.Withdrawal  `rlp:"optional"` // Withdrawals contained within a block
	Sidecars     types.BlobSidecars   `rlp:"optional"` // Sidecars contained within a block
}

// Unpack retrieves the transactions and uncles from the range packet and returns
// them in a split flat format that's more consistent with the internal data structures.
func (p *BlockBodiesResponse) Unpack() ([][]*types.Transaction, [][]*types.Header, [][]*types.Withdrawal, []types.BlobSidecars) {
	var (
		txset         = make([][]*types.Transaction, len(*p))
		uncleset      = make([][]*types.Header, len(*p))
		withdrawalset = make([][]*types.Withdrawal, len(*p))
		sidecarset    = make([]types.BlobSidecars, len(*p))
	)
	for i, body := range *p {
		txset[i], uncleset[i], withdrawalset[i], sidecarset[i] = body.Transactions, body.Uncles, body.Withdrawals, body.Sidecars
	}
	return txset, uncleset, withdrawalset, sidecarset
}

// GetReceiptsRequest represents a block receipts query.
type GetReceiptsRequest []common.Hash

// GetReceiptsPacket represents a block receipts query with request ID wrapping.
type GetReceiptsPacket struct {
	RequestId uint64
	GetReceiptsRequest
}

// ReceiptsResponse is the network packet for block receipts distribution.
type ReceiptsResponse []types.Receipts

// ReceiptsList is a type constraint for block receceipt list types.
type ReceiptsList interface {
	*ReceiptList68 | *ReceiptList69
	setBuffers(*receiptListBuffers)
	EncodeForStorage() rlp.RawValue
	types.DerivableList
}

// ReceiptsPacket is the network packet for block receipts distribution with
// request ID wrapping.
type ReceiptsPacket[L ReceiptsList] struct {
	RequestId uint64
	List      []L
}

// ReceiptsRLPResponse is used for receipts, when we already have it encoded
type ReceiptsRLPResponse []rlp.RawValue

// ReceiptsRLPPacket is ReceiptsRLPResponse with request ID wrapping.
type ReceiptsRLPPacket struct {
	RequestId uint64
	ReceiptsRLPResponse
}

// NewPooledTransactionHashesPacket represents a transaction announcement packet on eth/68 and newer.
type NewPooledTransactionHashesPacket struct {
	Types  []byte
	Sizes  []uint32
	Hashes []common.Hash
}

// GetPooledTransactionsRequest represents a transaction query.
type GetPooledTransactionsRequest []common.Hash

// GetPooledTransactionsPacket represents a transaction query with request ID wrapping.
type GetPooledTransactionsPacket struct {
	RequestId uint64
	GetPooledTransactionsRequest
}

// PooledTransactionsResponse is the network packet for transaction distribution.
type PooledTransactionsResponse []*types.Transaction

// PooledTransactionsPacket is the network packet for transaction distribution
// with request ID wrapping.
type PooledTransactionsPacket struct {
	RequestId uint64
	PooledTransactionsResponse
}

// PooledTransactionsRLPResponse is the network packet for transaction distribution, used
// in the cases we already have them in rlp-encoded form
type PooledTransactionsRLPResponse []rlp.RawValue

// PooledTransactionsRLPPacket is PooledTransactionsRLPResponse with request ID wrapping.
type PooledTransactionsRLPPacket struct {
	RequestId uint64
	PooledTransactionsRLPResponse
}

// BlockRangeUpdatePacket is an announcement of the node's available block range.
type BlockRangeUpdatePacket struct {
	EarliestBlock   uint64
	LatestBlock     uint64
	LatestBlockHash common.Hash
}

func (*StatusPacket68) Name() string { return "Status" }
func (*StatusPacket68) Kind() byte   { return StatusMsg }

func (*StatusPacket69) Name() string { return "Status" }
func (*StatusPacket69) Kind() byte   { return StatusMsg }

func (*UpgradeStatusPacket) Name() string { return "UpgradeStatus" }
func (*UpgradeStatusPacket) Kind() byte   { return UpgradeStatusMsg }

func (*NewBlockHashesPacket) Name() string { return "NewBlockHashes" }
func (*NewBlockHashesPacket) Kind() byte   { return NewBlockHashesMsg }

func (*TransactionsPacket) Name() string { return "Transactions" }
func (*TransactionsPacket) Kind() byte   { return TransactionsMsg }

func (*GetBlockHeadersRequest) Name() string { return "GetBlockHeaders" }
func (*GetBlockHeadersRequest) Kind() byte   { return GetBlockHeadersMsg }

func (*BlockHeadersRequest) Name() string { return "BlockHeaders" }
func (*BlockHeadersRequest) Kind() byte   { return BlockHeadersMsg }

func (*GetBlockBodiesRequest) Name() string { return "GetBlockBodies" }
func (*GetBlockBodiesRequest) Kind() byte   { return GetBlockBodiesMsg }

func (*BlockBodiesResponse) Name() string { return "BlockBodies" }
func (*BlockBodiesResponse) Kind() byte   { return BlockBodiesMsg }

func (*NewBlockPacket) Name() string { return "NewBlock" }
func (*NewBlockPacket) Kind() byte   { return NewBlockMsg }

func (*NewPooledTransactionHashesPacket) Name() string { return "NewPooledTransactionHashes" }
func (*NewPooledTransactionHashesPacket) Kind() byte   { return NewPooledTransactionHashesMsg }

func (*GetPooledTransactionsRequest) Name() string { return "GetPooledTransactions" }
func (*GetPooledTransactionsRequest) Kind() byte   { return GetPooledTransactionsMsg }

func (*PooledTransactionsResponse) Name() string { return "PooledTransactions" }
func (*PooledTransactionsResponse) Kind() byte   { return PooledTransactionsMsg }

func (*GetReceiptsRequest) Name() string { return "GetReceipts" }
func (*GetReceiptsRequest) Kind() byte   { return GetReceiptsMsg }

func (*ReceiptsResponse) Name() string { return "Receipts" }
func (*ReceiptsResponse) Kind() byte   { return ReceiptsMsg }

func (*ReceiptsRLPResponse) Name() string { return "Receipts" }
func (*ReceiptsRLPResponse) Kind() byte   { return ReceiptsMsg }

func (*BlockRangeUpdatePacket) Name() string { return "BlockRangeUpdate" }
func (*BlockRangeUpdatePacket) Kind() byte   { return BlockRangeUpdateMsg }<|MERGE_RESOLUTION|>--- conflicted
+++ resolved
@@ -69,6 +69,7 @@
 
 var (
 	errMsgTooLarge             = errors.New("message too long")
+	errDecode                  = errors.New("invalid message")
 	errInvalidMsgCode          = errors.New("invalid message code")
 	errProtocolVersionMismatch = errors.New("protocol version mismatch")
 	// handshake errors
@@ -95,7 +96,6 @@
 	ForkID          forkid.ID
 }
 
-<<<<<<< HEAD
 type UpgradeStatusExtension struct {
 	DisablePeerTxBroadcast bool
 }
@@ -123,7 +123,8 @@
 		return nil, err
 	}
 	return extension, nil
-=======
+}
+
 // StatusPacket69 is the network packet for the status message.
 type StatusPacket69 struct {
 	ProtocolVersion uint32
@@ -134,7 +135,6 @@
 	EarliestBlock   uint64
 	LatestBlock     uint64
 	LatestBlockHash common.Hash
->>>>>>> 12b4131f
 }
 
 // NewBlockHashesPacket is the network packet for the block announcements.
