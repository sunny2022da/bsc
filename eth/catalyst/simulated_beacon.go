--- conflicted
+++ resolved
@@ -181,17 +181,14 @@
 		Withdrawals:           withdrawals,
 		Random:                random,
 		BeaconRoot:            &common.Hash{},
-<<<<<<< HEAD
-	}, engine.PayloadV3, true)
-=======
 	}, engine.PayloadV3, false)
->>>>>>> f3c696fa
 	if err != nil {
 		return err
 	}
 	if fcResponse == engine.STATUS_SYNCING {
 		return errors.New("chain rewind prevented invocation of payload creation")
 	}
+
 	envelope, err := c.engineAPI.getPayload(*fcResponse.PayloadID, true)
 	if err != nil {
 		return err
