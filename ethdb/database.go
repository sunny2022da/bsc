// Copyright 2014 The go-ethereum Authors
// This file is part of the go-ethereum library.
//
// The go-ethereum library is free software: you can redistribute it and/or modify
// it under the terms of the GNU Lesser General Public License as published by
// the Free Software Foundation, either version 3 of the License, or
// (at your option) any later version.
//
// The go-ethereum library is distributed in the hope that it will be useful,
// but WITHOUT ANY WARRANTY; without even the implied warranty of
// MERCHANTABILITY or FITNESS FOR A PARTICULAR PURPOSE. See the
// GNU Lesser General Public License for more details.
//
// You should have received a copy of the GNU Lesser General Public License
// along with the go-ethereum library. If not, see <http://www.gnu.org/licenses/>.

// Package ethdb defines the interfaces for an Ethereum data store.
package ethdb

import (
	"io"

	"github.com/ethereum/go-ethereum/params"
)

// KeyValueReader wraps the Has and Get method of a backing data store.
type KeyValueReader interface {
	// Has retrieves if a key is present in the key-value data store.
	Has(key []byte) (bool, error)

	// Get retrieves the given key if it's present in the key-value data store.
	Get(key []byte) ([]byte, error)
}

// KeyValueWriter wraps the Put method of a backing data store.
type KeyValueWriter interface {
	// Put inserts the given value into the key-value data store.
	Put(key []byte, value []byte) error

	// Delete removes the key from the key-value data store.
	Delete(key []byte) error
}

// KeyValueRangeDeleter wraps the DeleteRange method of a backing data store.
type KeyValueRangeDeleter interface {
	// DeleteRange deletes all of the keys (and values) in the range [start,end)
	// (inclusive on start, exclusive on end).
	DeleteRange(start, end []byte) error
}

// KeyValueStater wraps the Stat method of a backing data store.
type KeyValueStater interface {
	// Stat returns the statistic data of the database.
	Stat() (string, error)
}

// Compacter wraps the Compact method of a backing data store.
type Compacter interface {
	// Compact flattens the underlying data store for the given key range. In essence,
	// deleted and overwritten versions are discarded, and the data is rearranged to
	// reduce the cost of operations needed to access them.
	//
	// A nil start is treated as a key before all keys in the data store; a nil limit
	// is treated as a key after all keys in the data store. If both is nil then it
	// will compact entire data store.
	Compact(start []byte, limit []byte) error
}

// KeyValueStore contains all the methods required to allow handling different
// key-value data stores backing the high level database.
type KeyValueStore interface {
	KeyValueReader
	KeyValueWriter
	KeyValueStater
	KeyValueRangeDeleter
	Batcher
	Iteratee
	Compacter
	io.Closer
}

// AncientReaderOp contains the methods required to read from immutable ancient data.
type AncientReaderOp interface {
	// HasAncient returns an indicator whether the specified data exists in the
	// ancient store.
	HasAncient(kind string, number uint64) (bool, error)

	// Ancient retrieves an ancient binary blob from the append-only immutable files.
	Ancient(kind string, number uint64) ([]byte, error)

	// AncientRange retrieves multiple items in sequence, starting from the index 'start'.
	// It will return
	//   - at most 'count' items,
	//   - if maxBytes is specified: at least 1 item (even if exceeding the maxByteSize),
	//     but will otherwise return as many items as fit into maxByteSize.
	//   - if maxBytes is not specified, 'count' items will be returned if they are present
	AncientRange(kind string, start, count, maxBytes uint64) ([][]byte, error)

	// Ancients returns the ancient item numbers in the ancient store.
	Ancients() (uint64, error)

	// Tail returns the number of first stored item in the ancient store.
	// This number can also be interpreted as the total deleted items.
	Tail() (uint64, error)

	// AncientSize returns the ancient size of the specified category.
	AncientSize(kind string) (uint64, error)

	// ItemAmountInAncient returns the actual length of current ancientDB.
	ItemAmountInAncient() (uint64, error)

	// AncientOffSet returns the offset of current ancientDB.
	AncientOffSet() uint64
}

// AncientReader is the extended ancient reader interface including 'batched' or 'atomic' reading.
type AncientReader interface {
	AncientReaderOp

	// ReadAncients runs the given read operation while ensuring that no writes take place
	// on the underlying ancient store.
	ReadAncients(fn func(AncientReaderOp) error) (err error)
}

// AncientWriter contains the methods required to write to immutable ancient data.
type AncientWriter interface {
	// ModifyAncients runs a write operation on the ancient store.
	// If the function returns an error, any changes to the underlying store are reverted.
	// The integer return value is the total size of the written data.
	ModifyAncients(func(AncientWriteOp) error) (int64, error)

	// TruncateHead discards all but the first n ancient data from the ancient store.
	// After the truncation, the latest item can be accessed it item_n-1(start from 0).
	TruncateHead(n uint64) (uint64, error)

	// TruncateTail discards the first n ancient data from the ancient store. The already
	// deleted items are ignored. After the truncation, the earliest item can be accessed
	// is item_n(start from 0). The deleted items may not be removed from the ancient store
	// immediately, but only when the accumulated deleted data reach the threshold then
	// will be removed all together.
	TruncateTail(n uint64) (uint64, error)

	// Sync flushes all in-memory ancient store data to disk.
	Sync() error

	// TruncateTableTail will truncate certain table to new tail
	TruncateTableTail(kind string, tail uint64) (uint64, error)

	// ResetTable will reset certain table with new start point
	ResetTable(kind string, startAt uint64, onlyEmpty bool) error
}

type FreezerEnv struct {
	ChainCfg         *params.ChainConfig
	BlobExtraReserve uint64
}

// AncientFreezer defines the help functions for freezing ancient data
type AncientFreezer interface {
	// SetupFreezerEnv provides params.ChainConfig for checking hark forks, like isCancun.
	SetupFreezerEnv(env *FreezerEnv) error
}

// AncientWriteOp is given to the function argument of ModifyAncients.
type AncientWriteOp interface {
	// Append adds an RLP-encoded item.
	Append(kind string, number uint64, item interface{}) error

	// AppendRaw adds an item without RLP-encoding it.
	AppendRaw(kind string, number uint64, item []byte) error
}

// AncientStater wraps the Stat method of a backing ancient store.
type AncientStater interface {
	// AncientDatadir returns the path of the ancient store directory.
	//
	// If the ancient store is not activated, an error is returned.
	// If an ephemeral ancient store is used, an empty path is returned.
	//
	// The path returned by AncientDatadir can be used as the root path
	// of the ancient store to construct paths for other sub ancient stores.
	AncientDatadir() (string, error)
}

type StateStoreReader interface {
	StateStoreReader() Reader
}

type BlockStoreReader interface {
	BlockStoreReader() Reader
}

type BlockStoreWriter interface {
	BlockStoreWriter() Writer
}

// MultiDatabaseReader contains the methods required to read data from both key-value as well as
// blockStore or stateStore.
type MultiDatabaseReader interface {
	KeyValueReader
	StateStoreReader
	BlockStoreReader
}

// Reader contains the methods required to read data from both key-value as well as
// immutable ancient data.
type Reader interface {
	KeyValueReader
	AncientReader
	StateStoreReader
	BlockStoreReader
}

<<<<<<< HEAD
// Writer contains the methods required to write data to both key-value as well as
// immutable ancient data.
type Writer interface {
	KeyValueWriter
	AncientWriter
	BlockStoreWriter
}

// Stater contains the methods required to retrieve states from both key-value as well as
// immutable ancient data.
type Stater interface {
	KeyValueStater
	AncientStater
}

=======
>>>>>>> c64cf28f
// AncientStore contains all the methods required to allow handling different
// ancient data stores backing immutable data store.
type AncientStore interface {
	AncientReader
	AncientWriter
	AncientStater
	io.Closer
}

type DiffStore interface {
	DiffStore() KeyValueStore
	SetDiffStore(diff KeyValueStore)
}

type StateStore interface {
	StateStore() Database
	SetStateStore(state Database)
	GetStateStore() Database
}

type BlockStore interface {
	BlockStore() Database
	SetBlockStore(block Database)
	HasSeparateBlockStore() bool
}

// ResettableAncientStore extends the AncientStore interface by adding a Reset method.
type ResettableAncientStore interface {
	AncientStore

	// Reset is designed to reset the entire ancient store to its default state.
	Reset() error
}

// Database contains all the methods required by the high level database to not
// only access the key-value data store but also the ancient chain store.
type Database interface {
<<<<<<< HEAD
	Reader
	Writer
	DiffStore
	StateStore
	BlockStore
	Batcher
	Iteratee
	Stater
	Compacter
	AncientFreezer
	io.Closer
=======
	KeyValueStore
	AncientStore
>>>>>>> c64cf28f
}<|MERGE_RESOLUTION|>--- conflicted
+++ resolved
@@ -190,10 +190,6 @@
 	BlockStoreReader() Reader
 }
 
-type BlockStoreWriter interface {
-	BlockStoreWriter() Writer
-}
-
 // MultiDatabaseReader contains the methods required to read data from both key-value as well as
 // blockStore or stateStore.
 type MultiDatabaseReader interface {
@@ -211,24 +207,6 @@
 	BlockStoreReader
 }
 
-<<<<<<< HEAD
-// Writer contains the methods required to write data to both key-value as well as
-// immutable ancient data.
-type Writer interface {
-	KeyValueWriter
-	AncientWriter
-	BlockStoreWriter
-}
-
-// Stater contains the methods required to retrieve states from both key-value as well as
-// immutable ancient data.
-type Stater interface {
-	KeyValueStater
-	AncientStater
-}
-
-=======
->>>>>>> c64cf28f
 // AncientStore contains all the methods required to allow handling different
 // ancient data stores backing immutable data store.
 type AncientStore interface {
@@ -266,20 +244,13 @@
 // Database contains all the methods required by the high level database to not
 // only access the key-value data store but also the ancient chain store.
 type Database interface {
-<<<<<<< HEAD
-	Reader
-	Writer
 	DiffStore
 	StateStore
 	BlockStore
-	Batcher
-	Iteratee
-	Stater
-	Compacter
+	StateStoreReader
+	BlockStoreReader
 	AncientFreezer
-	io.Closer
-=======
+
 	KeyValueStore
 	AncientStore
->>>>>>> c64cf28f
 }