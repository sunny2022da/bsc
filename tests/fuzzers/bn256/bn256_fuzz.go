--- conflicted
+++ resolved
@@ -1,8 +1,3 @@
-<<<<<<< HEAD
-// Copyright 2018 Péter Szilágyi. All rights reserved.
-// Use of this source code is governed by a BSD-style license that can be found
-// in the LICENSE file.
-=======
 // Copyright 2018 The go-ethereum Authors
 // This file is part of the go-ethereum library.
 //
@@ -18,7 +13,6 @@
 //
 // You should have received a copy of the GNU Lesser General Public License
 // along with the go-ethereum library. If not, see <http://www.gnu.org/licenses/>.
->>>>>>> bed84606
 
 //go:build gofuzz
 // +build gofuzz
