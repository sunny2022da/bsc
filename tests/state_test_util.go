// Copyright 2015 The go-ethereum Authors
// This file is part of the go-ethereum library.
//
// The go-ethereum library is free software: you can redistribute it and/or modify
// it under the terms of the GNU Lesser General Public License as published by
// the Free Software Foundation, either version 3 of the License, or
// (at your option) any later version.
//
// The go-ethereum library is distributed in the hope that it will be useful,
// but WITHOUT ANY WARRANTY; without even the implied warranty of
// MERCHANTABILITY or FITNESS FOR A PARTICULAR PURPOSE. See the
// GNU Lesser General Public License for more details.
//
// You should have received a copy of the GNU Lesser General Public License
// along with the go-ethereum library. If not, see <http://www.gnu.org/licenses/>.

package tests

import (
	"encoding/hex"
	"encoding/json"
	"errors"
	"fmt"
	"math/big"
	"strconv"
	"strings"

	"github.com/ethereum/go-ethereum/common"
	"github.com/ethereum/go-ethereum/common/hexutil"
	"github.com/ethereum/go-ethereum/common/math"
	"github.com/ethereum/go-ethereum/consensus/misc/eip4844"
	"github.com/ethereum/go-ethereum/core"
	"github.com/ethereum/go-ethereum/core/rawdb"
	"github.com/ethereum/go-ethereum/core/state"
	"github.com/ethereum/go-ethereum/core/state/snapshot"
	"github.com/ethereum/go-ethereum/core/tracing"
	"github.com/ethereum/go-ethereum/core/types"
	"github.com/ethereum/go-ethereum/core/vm"
	"github.com/ethereum/go-ethereum/crypto"
	"github.com/ethereum/go-ethereum/ethdb"
	"github.com/ethereum/go-ethereum/params"
	"github.com/ethereum/go-ethereum/rlp"
	"github.com/ethereum/go-ethereum/triedb"
	"github.com/ethereum/go-ethereum/triedb/hashdb"
	"github.com/ethereum/go-ethereum/triedb/pathdb"
	"github.com/holiman/uint256"
	"golang.org/x/crypto/sha3"
)

// StateTest checks transaction processing without block context.
// See https://github.com/ethereum/EIPs/issues/176 for the test format specification.
type StateTest struct {
	json stJSON
}

// StateSubtest selects a specific configuration of a General State Test.
type StateSubtest struct {
	Fork  string
	Index int
}

func (t *StateTest) UnmarshalJSON(in []byte) error {
	return json.Unmarshal(in, &t.json)
}

type stJSON struct {
	Env  stEnv                    `json:"env"`
	Pre  types.GenesisAlloc       `json:"pre"`
	Tx   stTransaction            `json:"transaction"`
	Out  hexutil.Bytes            `json:"out"`
	Post map[string][]stPostState `json:"post"`
}

type stPostState struct {
	Root            common.UnprefixedHash `json:"hash"`
	Logs            common.UnprefixedHash `json:"logs"`
	TxBytes         hexutil.Bytes         `json:"txbytes"`
	ExpectException string                `json:"expectException"`
	Indexes         struct {
		Data  int `json:"data"`
		Gas   int `json:"gas"`
		Value int `json:"value"`
	}
}

//go:generate go run github.com/fjl/gencodec -type stEnv -field-override stEnvMarshaling -out gen_stenv.go

type stEnv struct {
	Coinbase      common.Address `json:"currentCoinbase"      gencodec:"required"`
	Difficulty    *big.Int       `json:"currentDifficulty"    gencodec:"optional"`
	Random        *big.Int       `json:"currentRandom"        gencodec:"optional"`
	GasLimit      uint64         `json:"currentGasLimit"      gencodec:"required"`
	Number        uint64         `json:"currentNumber"        gencodec:"required"`
	Timestamp     uint64         `json:"currentTimestamp"     gencodec:"required"`
	BaseFee       *big.Int       `json:"currentBaseFee"       gencodec:"optional"`
	ExcessBlobGas *uint64        `json:"currentExcessBlobGas" gencodec:"optional"`
}

type stEnvMarshaling struct {
	Coinbase      common.UnprefixedAddress
	Difficulty    *math.HexOrDecimal256
	Random        *math.HexOrDecimal256
	GasLimit      math.HexOrDecimal64
	Number        math.HexOrDecimal64
	Timestamp     math.HexOrDecimal64
	BaseFee       *math.HexOrDecimal256
	ExcessBlobGas *math.HexOrDecimal64
}

//go:generate go run github.com/fjl/gencodec -type stTransaction -field-override stTransactionMarshaling -out gen_sttransaction.go

type stTransaction struct {
	GasPrice             *big.Int            `json:"gasPrice"`
	MaxFeePerGas         *big.Int            `json:"maxFeePerGas"`
	MaxPriorityFeePerGas *big.Int            `json:"maxPriorityFeePerGas"`
	Nonce                uint64              `json:"nonce"`
	To                   string              `json:"to"`
	Data                 []string            `json:"data"`
	AccessLists          []*types.AccessList `json:"accessLists,omitempty"`
	GasLimit             []uint64            `json:"gasLimit"`
	Value                []string            `json:"value"`
	PrivateKey           []byte              `json:"secretKey"`
	Sender               *common.Address     `json:"sender"`
	BlobVersionedHashes  []common.Hash       `json:"blobVersionedHashes,omitempty"`
	BlobGasFeeCap        *big.Int            `json:"maxFeePerBlobGas,omitempty"`
}

type stTransactionMarshaling struct {
	GasPrice             *math.HexOrDecimal256
	MaxFeePerGas         *math.HexOrDecimal256
	MaxPriorityFeePerGas *math.HexOrDecimal256
	Nonce                math.HexOrDecimal64
	GasLimit             []math.HexOrDecimal64
	PrivateKey           hexutil.Bytes
	BlobGasFeeCap        *math.HexOrDecimal256
}

// GetChainConfig takes a fork definition and returns a chain config.
// The fork definition can be
// - a plain forkname, e.g. `Byzantium`,
// - a fork basename, and a list of EIPs to enable; e.g. `Byzantium+1884+1283`.
func GetChainConfig(forkString string) (baseConfig *params.ChainConfig, eips []int, err error) {
	var (
		splitForks            = strings.Split(forkString, "+")
		ok                    bool
		baseName, eipsStrings = splitForks[0], splitForks[1:]
	)
	if baseConfig, ok = Forks[baseName]; !ok {
		return nil, nil, UnsupportedForkError{baseName}
	}
	for _, eip := range eipsStrings {
		if eipNum, err := strconv.Atoi(eip); err != nil {
			return nil, nil, fmt.Errorf("syntax error, invalid eip number %v", eipNum)
		} else {
			if !vm.ValidEip(eipNum) {
				return nil, nil, fmt.Errorf("syntax error, invalid eip number %v", eipNum)
			}
			eips = append(eips, eipNum)
		}
	}
	return baseConfig, eips, nil
}

// Subtests returns all valid subtests of the test.
func (t *StateTest) Subtests() []StateSubtest {
	var sub []StateSubtest
	for fork, pss := range t.json.Post {
		for i := range pss {
			sub = append(sub, StateSubtest{fork, i})
		}
	}
	return sub
}

// checkError checks if the error returned by the state transition matches any expected error.
// A failing expectation returns a wrapped version of the original error, if any,
// or a new error detailing the failing expectation.
// This function does not return or modify the original error, it only evaluates and returns expectations for the error.
func (t *StateTest) checkError(subtest StateSubtest, err error) error {
	expectedError := t.json.Post[subtest.Fork][subtest.Index].ExpectException
	if err == nil && expectedError == "" {
		return nil
	}
	if err == nil && expectedError != "" {
		return fmt.Errorf("expected error %q, got no error", expectedError)
	}
	if err != nil && expectedError == "" {
		return fmt.Errorf("unexpected error: %w", err)
	}
	if err != nil && expectedError != "" {
		// Ignore expected errors (TODO MariusVanDerWijden check error string)
		return nil
	}
	return nil
}

// Run executes a specific subtest and verifies the post-state and logs
func (t *StateTest) Run(subtest StateSubtest, vmconfig vm.Config, snapshotter bool, scheme string, postCheck func(err error, st *StateTestState)) (result error) {
	st, root, err := t.RunNoVerify(subtest, vmconfig, snapshotter, scheme)
	// Invoke the callback at the end of function for further analysis.
	defer func() {
		postCheck(result, &st)
		st.Close()
	}()

	checkedErr := t.checkError(subtest, err)
	if checkedErr != nil {
		return checkedErr
	}
	// The error has been checked; if it was unexpected, it's already returned.
	if err != nil {
		// Here, an error exists but it was expected.
		// We do not check the post state or logs.
		return nil
	}
	post := t.json.Post[subtest.Fork][subtest.Index]
	// N.B: We need to do this in a two-step process, because the first Commit takes care
	// of self-destructs, and we need to touch the coinbase _after_ it has potentially self-destructed.
	if root != common.Hash(post.Root) {
		return fmt.Errorf("post state root mismatch: got %x, want %x", root, post.Root)
	}
	if logs := rlpHash(st.StateDB.Logs()); logs != common.Hash(post.Logs) {
		return fmt.Errorf("post state logs hash mismatch: got %x, want %x", logs, post.Logs)
	}
	st.StateDB, _ = state.New(root, st.StateDB.Database())
	return nil
}

// RunNoVerify runs a specific subtest and returns the statedb and post-state root.
// Remember to call state.Close after verifying the test result!
func (t *StateTest) RunNoVerify(subtest StateSubtest, vmconfig vm.Config, snapshotter bool, scheme string) (st StateTestState, root common.Hash, err error) {
	config, eips, err := GetChainConfig(subtest.Fork)
	if err != nil {
		return st, common.Hash{}, UnsupportedForkError{subtest.Fork}
	}
	vmconfig.ExtraEips = eips

	block := t.genesis(config).ToBlock()
	st = MakePreState(rawdb.NewMemoryDatabase(), t.json.Pre, snapshotter, scheme)

	var baseFee *big.Int
	if config.IsLondon(new(big.Int)) {
		baseFee = t.json.Env.BaseFee
		if baseFee == nil {
			// Retesteth uses `0x10` for genesis baseFee. Therefore, it defaults to
			// parent - 2 : 0xa as the basefee for 'this' context.
			baseFee = big.NewInt(0x0a)
		}
	}
	post := t.json.Post[subtest.Fork][subtest.Index]
	msg, err := t.json.Tx.toMessage(post, baseFee)
	if err != nil {
		return st, common.Hash{}, err
	}

	{ // Blob transactions may be present after the Cancun fork.
		// In production,
		// - the header is verified against the max in eip4844.go:VerifyEIP4844Header
		// - the block body is verified against the header in block_validator.go:ValidateBody
		// Here, we just do this shortcut smaller fix, since state tests do not
		// utilize those codepaths
		if len(msg.BlobHashes)*params.BlobTxBlobGasPerBlob > params.MaxBlobGasPerBlock {
			return st, common.Hash{}, errors.New("blob gas exceeds maximum")
		}
	}

	// Try to recover tx with current signer
	if len(post.TxBytes) != 0 {
		var ttx types.Transaction
		err := ttx.UnmarshalBinary(post.TxBytes)
		if err != nil {
			return st, common.Hash{}, err
		}
		if _, err := types.Sender(types.LatestSigner(config), &ttx); err != nil {
			return st, common.Hash{}, err
		}
	}

	// Prepare the EVM.
	txContext := core.NewEVMTxContext(msg)
	context := core.NewEVMBlockContext(block.Header(), nil, &t.json.Env.Coinbase)
	context.GetHash = vmTestBlockHash
	context.BaseFee = baseFee
	context.Random = nil
	if t.json.Env.Difficulty != nil {
		context.Difficulty = new(big.Int).Set(t.json.Env.Difficulty)
	}
	if config.IsLondon(new(big.Int)) && t.json.Env.Random != nil {
		rnd := common.BigToHash(t.json.Env.Random)
		context.Random = &rnd
		context.Difficulty = big.NewInt(0)
	}
	if config.IsCancun(new(big.Int), block.Time()) && t.json.Env.ExcessBlobGas != nil {
		context.BlobBaseFee = eip4844.CalcBlobFee(*t.json.Env.ExcessBlobGas)
	}
	evm := vm.NewEVM(context, txContext, st.StateDB, config, vmconfig)

	if tracer := vmconfig.Tracer; tracer != nil && tracer.OnTxStart != nil {
		tracer.OnTxStart(evm.GetVMContext(), nil, msg.From)
	}
	// Execute the message.
	snapshot := st.StateDB.Snapshot()
	gaspool := new(core.GasPool)
	gaspool.AddGas(block.GasLimit())
	vmRet, err := core.ApplyMessage(evm, msg, gaspool)
	if err != nil {
		st.StateDB.RevertToSnapshot(snapshot)
		if tracer := evm.Config.Tracer; tracer != nil && tracer.OnTxEnd != nil {
			evm.Config.Tracer.OnTxEnd(nil, err)
		}
	}

	// Commit block
	// Add 0-value mining reward. This only makes a difference in the cases
	// where
	// - the coinbase self-destructed, or
	// - there are only 'bad' transactions, which aren't executed. In those cases,
	//   the coinbase gets no txfee, so isn't created, and thus needs to be touched
<<<<<<< HEAD
	state.StateDB.AddBalance(block.Coinbase(), new(uint256.Int))
	// And _now_ get the state root
	root = state.StateDB.IntermediateRoot(config.IsEIP158(block.Number()))
	state.StateDB.SetExpectedStateRoot(root)
	root, _, _ = state.StateDB.Commit(block.NumberU64(), nil)
	return state, root, err
=======
	st.StateDB.AddBalance(block.Coinbase(), new(uint256.Int), tracing.BalanceChangeUnspecified)

	// Commit state mutations into database.
	root, _ = st.StateDB.Commit(block.NumberU64(), config.IsEIP158(block.Number()))
	if tracer := evm.Config.Tracer; tracer != nil && tracer.OnTxEnd != nil {
		receipt := &types.Receipt{GasUsed: vmRet.UsedGas}
		tracer.OnTxEnd(receipt, nil)
	}
	return st, root, err
>>>>>>> f3c696fa
}

func (t *StateTest) gasLimit(subtest StateSubtest) uint64 {
	return t.json.Tx.GasLimit[t.json.Post[subtest.Fork][subtest.Index].Indexes.Gas]
}

func (t *StateTest) genesis(config *params.ChainConfig) *core.Genesis {
	genesis := &core.Genesis{
		Config:     config,
		Coinbase:   t.json.Env.Coinbase,
		Difficulty: t.json.Env.Difficulty,
		GasLimit:   t.json.Env.GasLimit,
		Number:     t.json.Env.Number,
		Timestamp:  t.json.Env.Timestamp,
		Alloc:      t.json.Pre,
	}
	if t.json.Env.Random != nil {
		// Post-Merge
		genesis.Mixhash = common.BigToHash(t.json.Env.Random)
		genesis.Difficulty = big.NewInt(0)
	}
	return genesis
}

func (tx *stTransaction) toMessage(ps stPostState, baseFee *big.Int) (*core.Message, error) {
	var from common.Address
	// If 'sender' field is present, use that
	if tx.Sender != nil {
		from = *tx.Sender
	} else if len(tx.PrivateKey) > 0 {
		// Derive sender from private key if needed.
		key, err := crypto.ToECDSA(tx.PrivateKey)
		if err != nil {
			return nil, fmt.Errorf("invalid private key: %v", err)
		}
		from = crypto.PubkeyToAddress(key.PublicKey)
	}
	// Parse recipient if present.
	var to *common.Address
	if tx.To != "" {
		to = new(common.Address)
		if err := to.UnmarshalText([]byte(tx.To)); err != nil {
			return nil, fmt.Errorf("invalid to address: %v", err)
		}
	}

	// Get values specific to this post state.
	if ps.Indexes.Data > len(tx.Data) {
		return nil, fmt.Errorf("tx data index %d out of bounds", ps.Indexes.Data)
	}
	if ps.Indexes.Value > len(tx.Value) {
		return nil, fmt.Errorf("tx value index %d out of bounds", ps.Indexes.Value)
	}
	if ps.Indexes.Gas > len(tx.GasLimit) {
		return nil, fmt.Errorf("tx gas limit index %d out of bounds", ps.Indexes.Gas)
	}
	dataHex := tx.Data[ps.Indexes.Data]
	valueHex := tx.Value[ps.Indexes.Value]
	gasLimit := tx.GasLimit[ps.Indexes.Gas]
	// Value, Data hex encoding is messy: https://github.com/ethereum/tests/issues/203
	value := new(big.Int)
	if valueHex != "0x" {
		v, ok := math.ParseBig256(valueHex)
		if !ok {
			return nil, fmt.Errorf("invalid tx value %q", valueHex)
		}
		value = v
	}
	data, err := hex.DecodeString(strings.TrimPrefix(dataHex, "0x"))
	if err != nil {
		return nil, fmt.Errorf("invalid tx data %q", dataHex)
	}
	var accessList types.AccessList
	if tx.AccessLists != nil && tx.AccessLists[ps.Indexes.Data] != nil {
		accessList = *tx.AccessLists[ps.Indexes.Data]
	}
	// If baseFee provided, set gasPrice to effectiveGasPrice.
	gasPrice := tx.GasPrice
	if baseFee != nil {
		if tx.MaxFeePerGas == nil {
			tx.MaxFeePerGas = gasPrice
		}
		if tx.MaxFeePerGas == nil {
			tx.MaxFeePerGas = new(big.Int)
		}
		if tx.MaxPriorityFeePerGas == nil {
			tx.MaxPriorityFeePerGas = tx.MaxFeePerGas
		}
		gasPrice = math.BigMin(new(big.Int).Add(tx.MaxPriorityFeePerGas, baseFee),
			tx.MaxFeePerGas)
	}
	if gasPrice == nil {
		return nil, errors.New("no gas price provided")
	}

	msg := &core.Message{
		From:          from,
		To:            to,
		Nonce:         tx.Nonce,
		Value:         value,
		GasLimit:      gasLimit,
		GasPrice:      gasPrice,
		GasFeeCap:     tx.MaxFeePerGas,
		GasTipCap:     tx.MaxPriorityFeePerGas,
		Data:          data,
		AccessList:    accessList,
		BlobHashes:    tx.BlobVersionedHashes,
		BlobGasFeeCap: tx.BlobGasFeeCap,
	}
	return msg, nil
}

func rlpHash(x interface{}) (h common.Hash) {
	hw := sha3.NewLegacyKeccak256()
	rlp.Encode(hw, x)
	hw.Sum(h[:0])
	return h
}

func vmTestBlockHash(n uint64) common.Hash {
	return common.BytesToHash(crypto.Keccak256([]byte(big.NewInt(int64(n)).String())))
}

// StateTestState groups all the state database objects together for use in tests.
type StateTestState struct {
	StateDB   *state.StateDB
	TrieDB    *triedb.Database
	Snapshots *snapshot.Tree
}

// MakePreState creates a state containing the given allocation.
func MakePreState(db ethdb.Database, accounts types.GenesisAlloc, snapshotter bool, scheme string) StateTestState {
	tconf := &triedb.Config{Preimages: true}
	if scheme == rawdb.HashScheme {
		tconf.HashDB = hashdb.Defaults
	} else {
		tconf.PathDB = pathdb.Defaults
	}
	triedb := triedb.NewDatabase(db, tconf)
	sdb := state.NewDatabase(triedb, nil)
	statedb, _ := state.New(types.EmptyRootHash, sdb)
	for addr, a := range accounts {
		statedb.SetCode(addr, a.Code)
		statedb.SetNonce(addr, a.Nonce)
		statedb.SetBalance(addr, uint256.MustFromBig(a.Balance), tracing.BalanceChangeUnspecified)
		for k, v := range a.Storage {
			statedb.SetState(addr, k, v)
		}
	}

	// Commit and re-open to start with a clean state.
	root := statedb.IntermediateRoot(false)
	statedb.SetExpectedStateRoot(root)
	root, _, _ = statedb.Commit(0, nil)

	// If snapshot is requested, initialize the snapshotter and use it in state.
	var snaps *snapshot.Tree
	if snapshotter {
		snapconfig := snapshot.Config{
			CacheSize:  1,
			Recovery:   false,
			NoBuild:    false,
			AsyncBuild: false,
		}
		snaps, _ = snapshot.New(snapconfig, db, triedb, root, 128, false)
	}
	sdb = state.NewDatabase(triedb, snaps)
	statedb, _ = state.New(root, sdb)
	return StateTestState{statedb, triedb, snaps}
}

// Close should be called when the state is no longer needed, ie. after running the test.
func (st *StateTestState) Close() {
	if st.TrieDB != nil {
		st.TrieDB.Close()
		st.TrieDB = nil
	}
	if st.Snapshots != nil {
		// Need to call Disable here to quit the snapshot generator goroutine.
		st.Snapshots.Disable()
		st.Snapshots.Release()
		st.Snapshots = nil
	}
}<|MERGE_RESOLUTION|>--- conflicted
+++ resolved
@@ -316,24 +316,16 @@
 	// - the coinbase self-destructed, or
 	// - there are only 'bad' transactions, which aren't executed. In those cases,
 	//   the coinbase gets no txfee, so isn't created, and thus needs to be touched
-<<<<<<< HEAD
-	state.StateDB.AddBalance(block.Coinbase(), new(uint256.Int))
-	// And _now_ get the state root
-	root = state.StateDB.IntermediateRoot(config.IsEIP158(block.Number()))
-	state.StateDB.SetExpectedStateRoot(root)
-	root, _, _ = state.StateDB.Commit(block.NumberU64(), nil)
-	return state, root, err
-=======
 	st.StateDB.AddBalance(block.Coinbase(), new(uint256.Int), tracing.BalanceChangeUnspecified)
 
 	// Commit state mutations into database.
-	root, _ = st.StateDB.Commit(block.NumberU64(), config.IsEIP158(block.Number()))
+	st.StateDB.SetExpectedStateRoot(root)
+	root, _, _ = st.StateDB.Commit(block.NumberU64(), config.IsEIP158(block.Number()))
 	if tracer := evm.Config.Tracer; tracer != nil && tracer.OnTxEnd != nil {
 		receipt := &types.Receipt{GasUsed: vmRet.UsedGas}
 		tracer.OnTxEnd(receipt, nil)
 	}
 	return st, root, err
->>>>>>> f3c696fa
 }
 
 func (t *StateTest) gasLimit(subtest StateSubtest) uint64 {
@@ -487,7 +479,7 @@
 	// Commit and re-open to start with a clean state.
 	root := statedb.IntermediateRoot(false)
 	statedb.SetExpectedStateRoot(root)
-	root, _, _ = statedb.Commit(0, nil)
+	root, _, _ = statedb.Commit(0, false)
 
 	// If snapshot is requested, initialize the snapshotter and use it in state.
 	var snaps *snapshot.Tree
