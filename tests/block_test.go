--- conflicted
+++ resolved
@@ -26,19 +26,11 @@
 
 func TestBlockchain(t *testing.T) {
 	bt := new(testMatcher)
-<<<<<<< HEAD
-	// General state tests are 'exported' as blockchain tests, but we can run them natively.
-	// For speedier CI-runs, the line below can be uncommented, so those are skipped.
-	// For now, in hardfork-times (Berlin), we run the tests both as StateTests and
-	// as blockchain tests, since the latter also covers things like receipt root
-	// bt.skipLoad(`^GeneralStateTests/`)
-=======
 
 	// We are running most of GeneralStatetests to tests witness support, even
 	// though they are ran as state tests too. Still, the performance tests are
 	// less about state andmore about EVM number crunching, so skip those.
 	bt.skipLoad(`^GeneralStateTests/VMTests/vmPerformance`)
->>>>>>> f3c696fa
 
 	// Skip random failures due to selfish mining test
 	bt.skipLoad(`.*bcForgedTest/bcForkUncle\.json`)
@@ -57,17 +49,6 @@
 	// test takes a lot for time and goes easily OOM because of sha3 calculation on a huge range,
 	// using 4.6 TGas
 	bt.skipLoad(`.*randomStatetest94.json.*`)
-
-	// After the merge we would accept side chains as canonical even if they have lower td
-	bt.skipLoad(`.*bcMultiChainTest/ChainAtoChainB_difficultyB.json`)
-	bt.skipLoad(`.*bcMultiChainTest/CallContractFromNotBestBlock.json`)
-	bt.skipLoad(`.*bcTotalDifficultyTest/uncleBlockAtBlock3afterBlock4.json`)
-	bt.skipLoad(`.*bcTotalDifficultyTest/lotsOfBranchesOverrideAtTheMiddle.json`)
-	bt.skipLoad(`.*bcTotalDifficultyTest/sideChainWithMoreTransactions.json`)
-	bt.skipLoad(`.*bcForkStressTest/ForkStressTest.json`)
-	bt.skipLoad(`.*bcMultiChainTest/lotsOfLeafs.json`)
-	bt.skipLoad(`.*bcFrontierToHomestead/blockChainFrontierWithLargerTDvsHomesteadBlockchain.json`)
-	bt.skipLoad(`.*bcFrontierToHomestead/blockChainFrontierWithLargerTDvsHomesteadBlockchain2.json`)
 
 	bt.walk(t, blockTestDir, func(t *testing.T, name string, test *BlockTest) {
 		execBlockTest(t, bt, test)
