--- conflicted
+++ resolved
@@ -349,12 +349,8 @@
 	}
 	h.wsConfig = config
 	h.wsHandler.Store(&rpcHandler{
-<<<<<<< HEAD
 		Handler: NewWSHandlerStack(srv.WebsocketHandler(config.Origins, config.messageSizeLimit), config.jwtSecret),
-=======
-		Handler: NewWSHandlerStack(srv.WebsocketHandler(config.Origins), config.jwtSecret),
 		prefix:  config.prefix,
->>>>>>> 12b4131f
 		server:  srv,
 	})
 	return nil
