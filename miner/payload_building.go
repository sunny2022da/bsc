--- conflicted
+++ resolved
@@ -69,27 +69,16 @@
 // the revenue. Therefore, the empty-block here is always available and full-block
 // will be set/updated afterwards.
 type Payload struct {
-<<<<<<< HEAD
-	id       engine.PayloadID
-	empty    *types.Block
-	full     *types.Block
-	sidecars types.BlobSidecars
-	fullFees *big.Int
-	stop     chan struct{}
-	lock     sync.Mutex
-	cond     *sync.Cond
-=======
 	id           engine.PayloadID
 	empty        *types.Block
 	emptyWitness *stateless.Witness
 	full         *types.Block
 	fullWitness  *stateless.Witness
-	sidecars     []*types.BlobTxSidecar
+	sidecars     types.BlobSidecars
 	fullFees     *big.Int
 	stop         chan struct{}
 	lock         sync.Mutex
 	cond         *sync.Cond
->>>>>>> f3c696fa
 }
 
 // newPayload initializes the payload object.
@@ -227,7 +216,7 @@
 		beaconRoot:  args.BeaconRoot,
 		noTxs:       true,
 	}
-	empty := miner.generateWork(emptyParams, witness)
+	empty := miner.worker.getSealingBlock(emptyParams)
 	if empty.err != nil {
 		return nil, empty.err
 	}
@@ -262,13 +251,13 @@
 			select {
 			case <-timer.C:
 				start := time.Now()
-				r := miner.generateWork(fullParams, witness)
+				r := miner.worker.getSealingBlock(fullParams)
 				if r.err == nil {
 					payload.update(r, time.Since(start))
 				} else {
 					log.Info("Error while generating work", "id", payload.id, "err", r.err)
 				}
-				timer.Reset(miner.config.Recommit)
+				timer.Reset(miner.worker.recommit)
 			case <-payload.stop:
 				log.Info("Stopping work on payload", "id", payload.id, "reason", "delivery")
 				return
