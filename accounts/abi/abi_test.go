--- conflicted
+++ resolved
@@ -727,21 +727,12 @@
 // TestUnpackEvent is based on this contract:
 //
 //	contract T {
-<<<<<<< HEAD
-//	  event received(address sender, uint amount, bytes memo);
-//	  event receivedAddr(address sender);
-//	  function receive(bytes memo) external payable {
-//	    received(msg.sender, msg.value, memo);
-//	    receivedAddr(msg.sender);
-//	  }
-=======
 //		event received(address sender, uint amount, bytes memo);
 //		event receivedAddr(address sender);
 //		function receive(bytes memo) external payable {
 //			received(msg.sender, msg.value, memo);
 //			receivedAddr(msg.sender);
 //		}
->>>>>>> bed84606
 //	}
 //
 // When receive("X") is called with sender 0x00... and value 1, it produces this tx receipt:
