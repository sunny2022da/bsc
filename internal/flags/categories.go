--- conflicted
+++ resolved
@@ -19,9 +19,8 @@
 import "github.com/urfave/cli/v2"
 
 const (
-<<<<<<< HEAD
 	EthCategory          = "ETHEREUM"
-	LightCategory        = "LIGHT CLIENT"
+	BeaconCategory       = "BEACON CHAIN"
 	DevCategory          = "DEVELOPER CHAIN"
 	StateCategory        = "STATE HISTORY MANAGEMENT"
 	EthashCategory       = "ETHASH"
@@ -42,26 +41,6 @@
 	FastNodeCategory     = "FAST NODE"
 	FastFinalityCategory = "FAST FINALITY"
 	BlockHistoryCategory = "BLOCK HISTORY MANAGEMENT"
-=======
-	EthCategory        = "ETHEREUM"
-	BeaconCategory     = "BEACON CHAIN"
-	DevCategory        = "DEVELOPER CHAIN"
-	StateCategory      = "STATE HISTORY MANAGEMENT"
-	TxPoolCategory     = "TRANSACTION POOL (EVM)"
-	BlobPoolCategory   = "TRANSACTION POOL (BLOB)"
-	PerfCategory       = "PERFORMANCE TUNING"
-	AccountCategory    = "ACCOUNT"
-	APICategory        = "API AND CONSOLE"
-	NetworkingCategory = "NETWORKING"
-	MinerCategory      = "MINER"
-	GasPriceCategory   = "GAS PRICE ORACLE"
-	VMCategory         = "VIRTUAL MACHINE"
-	LoggingCategory    = "LOGGING AND DEBUGGING"
-	MetricsCategory    = "METRICS AND STATS"
-	MiscCategory       = "MISC"
-	TestingCategory    = "TESTING"
-	DeprecatedCategory = "ALIASED (deprecated)"
->>>>>>> f3c696fa
 )
 
 func init() {
