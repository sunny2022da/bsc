--- conflicted
+++ resolved
@@ -567,12 +567,7 @@
 		mem          = NewMemory()
 		caller       = common.Address{}
 		to           = common.Address{1}
-<<<<<<< HEAD
-		contractRef  = contractRef{caller}
-		contract     = GetContract(contractRef, AccountRef(to), new(uint256.Int), 0)
-=======
-		contract     = NewContract(caller, to, new(uint256.Int), 0, nil)
->>>>>>> 12b4131f
+		contract     = GetContract(caller, to(to), new(uint256.Int), 0, nil)
 		scopeContext = ScopeContext{mem, stack, contract}
 		value        = common.Hex2Bytes("abcdef00000000000000abba000000000deaf000000c0de00100000000133700")
 	)
