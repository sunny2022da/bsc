// Copyright 2015 The go-ethereum Authors
// This file is part of the go-ethereum library.
//
// The go-ethereum library is free software: you can redistribute it and/or modify
// it under the terms of the GNU Lesser General Public License as published by
// the Free Software Foundation, either version 3 of the License, or
// (at your option) any later version.
//
// The go-ethereum library is distributed in the hope that it will be useful,
// but WITHOUT ANY WARRANTY; without even the implied warranty of
// MERCHANTABILITY or FITNESS FOR A PARTICULAR PURPOSE. See the
// GNU Lesser General Public License for more details.
//
// You should have received a copy of the GNU Lesser General Public License
// along with the go-ethereum library. If not, see <http://www.gnu.org/licenses/>.

package vm

import (
	"math"

	"github.com/ethereum/go-ethereum/common"
	"github.com/ethereum/go-ethereum/core/tracing"
	"github.com/ethereum/go-ethereum/core/types"
	"github.com/ethereum/go-ethereum/params"
	"github.com/holiman/uint256"
)

func opAdd(pc *uint64, interpreter *EVMInterpreter, scope *ScopeContext) ([]byte, error) {
	x, y := scope.Stack.pop(), scope.Stack.peek()
	y.Add(&x, y)
	return nil, nil
}

func opSub(pc *uint64, interpreter *EVMInterpreter, scope *ScopeContext) ([]byte, error) {
	x, y := scope.Stack.pop(), scope.Stack.peek()
	y.Sub(&x, y)
	return nil, nil
}

func opMul(pc *uint64, interpreter *EVMInterpreter, scope *ScopeContext) ([]byte, error) {
	x, y := scope.Stack.pop(), scope.Stack.peek()
	y.Mul(&x, y)
	return nil, nil
}

func opDiv(pc *uint64, interpreter *EVMInterpreter, scope *ScopeContext) ([]byte, error) {
	x, y := scope.Stack.pop(), scope.Stack.peek()
	y.Div(&x, y)
	return nil, nil
}

func opSdiv(pc *uint64, interpreter *EVMInterpreter, scope *ScopeContext) ([]byte, error) {
	x, y := scope.Stack.pop(), scope.Stack.peek()
	y.SDiv(&x, y)
	return nil, nil
}

func opMod(pc *uint64, interpreter *EVMInterpreter, scope *ScopeContext) ([]byte, error) {
	x, y := scope.Stack.pop(), scope.Stack.peek()
	y.Mod(&x, y)
	return nil, nil
}

func opSmod(pc *uint64, interpreter *EVMInterpreter, scope *ScopeContext) ([]byte, error) {
	x, y := scope.Stack.pop(), scope.Stack.peek()
	y.SMod(&x, y)
	return nil, nil
}

func opExp(pc *uint64, interpreter *EVMInterpreter, scope *ScopeContext) ([]byte, error) {
	base, exponent := scope.Stack.pop(), scope.Stack.peek()
	exponent.Exp(&base, exponent)
	return nil, nil
}

func opSignExtend(pc *uint64, interpreter *EVMInterpreter, scope *ScopeContext) ([]byte, error) {
	back, num := scope.Stack.pop(), scope.Stack.peek()
	num.ExtendSign(num, &back)
	return nil, nil
}

func opNot(pc *uint64, interpreter *EVMInterpreter, scope *ScopeContext) ([]byte, error) {
	x := scope.Stack.peek()
	x.Not(x)
	return nil, nil
}

func opLt(pc *uint64, interpreter *EVMInterpreter, scope *ScopeContext) ([]byte, error) {
	x, y := scope.Stack.pop(), scope.Stack.peek()
	if x.Lt(y) {
		y.SetOne()
	} else {
		y.Clear()
	}
	return nil, nil
}

func opGt(pc *uint64, interpreter *EVMInterpreter, scope *ScopeContext) ([]byte, error) {
	x, y := scope.Stack.pop(), scope.Stack.peek()
	if x.Gt(y) {
		y.SetOne()
	} else {
		y.Clear()
	}
	return nil, nil
}

func opSlt(pc *uint64, interpreter *EVMInterpreter, scope *ScopeContext) ([]byte, error) {
	x, y := scope.Stack.pop(), scope.Stack.peek()
	if x.Slt(y) {
		y.SetOne()
	} else {
		y.Clear()
	}
	return nil, nil
}

func opSgt(pc *uint64, interpreter *EVMInterpreter, scope *ScopeContext) ([]byte, error) {
	x, y := scope.Stack.pop(), scope.Stack.peek()
	if x.Sgt(y) {
		y.SetOne()
	} else {
		y.Clear()
	}
	return nil, nil
}

func opEq(pc *uint64, interpreter *EVMInterpreter, scope *ScopeContext) ([]byte, error) {
	x, y := scope.Stack.pop(), scope.Stack.peek()

	if x.Eq(y) {
		y.SetOne()
	} else {
		y.Clear()
	}
	return nil, nil
}

func opIszero(pc *uint64, interpreter *EVMInterpreter, scope *ScopeContext) ([]byte, error) {
	x := scope.Stack.peek()
	if x.IsZero() {
		x.SetOne()
	} else {
		x.Clear()
	}
	return nil, nil
}

func opAnd(pc *uint64, interpreter *EVMInterpreter, scope *ScopeContext) ([]byte, error) {
	x, y := scope.Stack.pop(), scope.Stack.peek()
	y.And(&x, y)
	return nil, nil
}

func opOr(pc *uint64, interpreter *EVMInterpreter, scope *ScopeContext) ([]byte, error) {
	x, y := scope.Stack.pop(), scope.Stack.peek()
	y.Or(&x, y)
	return nil, nil
}

func opXor(pc *uint64, interpreter *EVMInterpreter, scope *ScopeContext) ([]byte, error) {
	x, y := scope.Stack.pop(), scope.Stack.peek()
	y.Xor(&x, y)
	return nil, nil
}

func opByte(pc *uint64, interpreter *EVMInterpreter, scope *ScopeContext) ([]byte, error) {
	th, val := scope.Stack.pop(), scope.Stack.peek()
	val.Byte(&th)
	return nil, nil
}

func opAddmod(pc *uint64, interpreter *EVMInterpreter, scope *ScopeContext) ([]byte, error) {
	x, y := scope.Stack.pop2()
	z := scope.Stack.peek()
	z.AddMod(&x, &y, z)
	return nil, nil
}

func opMulmod(pc *uint64, interpreter *EVMInterpreter, scope *ScopeContext) ([]byte, error) {
	x, y := scope.Stack.pop2()
	z := scope.Stack.peek()
	z.MulMod(&x, &y, z)
	return nil, nil
}

// opSHL implements Shift Left
// The SHL instruction (shift left) pops 2 values from the stack, first arg1 and then arg2,
// and pushes on the stack arg2 shifted to the left by arg1 number of bits.
func opSHL(pc *uint64, interpreter *EVMInterpreter, scope *ScopeContext) ([]byte, error) {
	// Note, second operand is left in the stack; accumulate result into it, and no need to push it afterwards
	shift, value := scope.Stack.pop(), scope.Stack.peek()
	if shift.LtUint64(256) {
		value.Lsh(value, uint(shift.Uint64()))
	} else {
		value.Clear()
	}
	return nil, nil
}

// opSHR implements Logical Shift Right
// The SHR instruction (logical shift right) pops 2 values from the stack, first arg1 and then arg2,
// and pushes on the stack arg2 shifted to the right by arg1 number of bits with zero fill.
func opSHR(pc *uint64, interpreter *EVMInterpreter, scope *ScopeContext) ([]byte, error) {
	// Note, second operand is left in the stack; accumulate result into it, and no need to push it afterwards
	shift, value := scope.Stack.pop(), scope.Stack.peek()
	if shift.LtUint64(256) {
		value.Rsh(value, uint(shift.Uint64()))
	} else {
		value.Clear()
	}
	return nil, nil
}

// opSAR implements Arithmetic Shift Right
// The SAR instruction (arithmetic shift right) pops 2 values from the stack, first arg1 and then arg2,
// and pushes on the stack arg2 shifted to the right by arg1 number of bits with sign extension.
func opSAR(pc *uint64, interpreter *EVMInterpreter, scope *ScopeContext) ([]byte, error) {
	shift, value := scope.Stack.pop(), scope.Stack.peek()
	if shift.GtUint64(256) {
		if value.Sign() >= 0 {
			value.Clear()
		} else {
			// Max negative shift: all bits set
			value.SetAllOne()
		}
		return nil, nil
	}
	n := uint(shift.Uint64())
	value.SRsh(value, n)
	return nil, nil
}

func opKeccak256(pc *uint64, interpreter *EVMInterpreter, scope *ScopeContext) ([]byte, error) {
	offset, size := scope.Stack.pop(), scope.Stack.peek()
	data := scope.Memory.GetPtr(offset.Uint64(), size.Uint64())

	interpreter.hasher.Reset()
	interpreter.hasher.Write(data)
	interpreter.hasher.Read(interpreter.hasherBuf[:])

	evm := interpreter.evm
	if evm.Config.EnablePreimageRecording {
		evm.StateDB.AddPreimage(interpreter.hasherBuf, data)
	}
	size.SetBytes(interpreter.hasherBuf[:])
	return nil, nil
}

func opAddress(pc *uint64, interpreter *EVMInterpreter, scope *ScopeContext) ([]byte, error) {
	scope.Stack.push(new(uint256.Int).SetBytes(scope.Contract.Address().Bytes()))
	return nil, nil
}

func opBalance(pc *uint64, interpreter *EVMInterpreter, scope *ScopeContext) ([]byte, error) {
	slot := scope.Stack.peek()
	address := common.Address(slot.Bytes20())
	slot.Set(interpreter.evm.StateDB.GetBalance(address))
	return nil, nil
}

func opOrigin(pc *uint64, interpreter *EVMInterpreter, scope *ScopeContext) ([]byte, error) {
	scope.Stack.push(new(uint256.Int).SetBytes(interpreter.evm.Origin.Bytes()))
	return nil, nil
}

func opCaller(pc *uint64, interpreter *EVMInterpreter, scope *ScopeContext) ([]byte, error) {
	scope.Stack.push(new(uint256.Int).SetBytes(scope.Contract.Caller().Bytes()))
	return nil, nil
}

func opCallValue(pc *uint64, interpreter *EVMInterpreter, scope *ScopeContext) ([]byte, error) {
	scope.Stack.push(scope.Contract.value)
	return nil, nil
}

func opCallDataLoad(pc *uint64, interpreter *EVMInterpreter, scope *ScopeContext) ([]byte, error) {
	x := scope.Stack.peek()
	if offset, overflow := x.Uint64WithOverflow(); !overflow {
		data := getData(scope.Contract.Input, offset, 32)

		x.SetBytes(data)
	} else {
		x.Clear()
	}
	return nil, nil
}

func opCallDataSize(pc *uint64, interpreter *EVMInterpreter, scope *ScopeContext) ([]byte, error) {

	scope.Stack.push(new(uint256.Int).SetUint64(uint64(len(scope.Contract.Input))))
	return nil, nil
}

func opCallDataCopy(pc *uint64, interpreter *EVMInterpreter, scope *ScopeContext) ([]byte, error) {
	var (
		memOffset, dataOffset = scope.Stack.pop2()
		length                = scope.Stack.pop()
	)
	dataOffset64, overflow := dataOffset.Uint64WithOverflow()
	if overflow {
		dataOffset64 = math.MaxUint64
	}
	// These values are checked for overflow during gas cost calculation
	memOffset64 := memOffset.Uint64()
	length64 := length.Uint64()
	scope.Memory.Set(memOffset64, length64, getData(scope.Contract.Input, dataOffset64, length64))

	return nil, nil
}

func opReturnDataSize(pc *uint64, interpreter *EVMInterpreter, scope *ScopeContext) ([]byte, error) {
	scope.Stack.push(new(uint256.Int).SetUint64(uint64(len(interpreter.returnData))))
	return nil, nil
}

func opReturnDataCopy(pc *uint64, interpreter *EVMInterpreter, scope *ScopeContext) ([]byte, error) {
	var (
		memOffset, dataOffset = scope.Stack.pop2()
		length                = scope.Stack.pop()
	)

	offset64, overflow := dataOffset.Uint64WithOverflow()
	if overflow {
		return nil, ErrReturnDataOutOfBounds
	}
	// we can reuse dataOffset now (aliasing it for clarity)
	var end = dataOffset
	end.Add(&dataOffset, &length)
	end64, overflow := end.Uint64WithOverflow()
	if overflow || uint64(len(interpreter.returnData)) < end64 {
		return nil, ErrReturnDataOutOfBounds
	}
	scope.Memory.Set(memOffset.Uint64(), length.Uint64(), interpreter.returnData[offset64:end64])
	return nil, nil
}

func opExtCodeSize(pc *uint64, interpreter *EVMInterpreter, scope *ScopeContext) ([]byte, error) {
	slot := scope.Stack.peek()
	slot.SetUint64(uint64(interpreter.evm.StateDB.GetCodeSize(slot.Bytes20())))
	return nil, nil
}

func opCodeSize(pc *uint64, interpreter *EVMInterpreter, scope *ScopeContext) ([]byte, error) {
	code := scope.Contract.Code
	if scope.Contract.optimized {
<<<<<<< HEAD
		code = interpreter.evm.resolveCode(*scope.Contract.CodeAddr)
=======
		code = interpreter.evm.resolveCode(scope.Contract.address)
>>>>>>> 0f7131f0
	}
	scope.Stack.push(new(uint256.Int).SetUint64(uint64(len(code))))
	return nil, nil
}

func opCodeCopy(pc *uint64, interpreter *EVMInterpreter, scope *ScopeContext) ([]byte, error) {
	var (
		memOffset, codeOffset = scope.Stack.pop2()
		length                = scope.Stack.pop()
	)
	uint64CodeOffset, overflow := codeOffset.Uint64WithOverflow()
	if overflow {
		uint64CodeOffset = math.MaxUint64
	}
	code := scope.Contract.Code
	if scope.Contract.optimized {
<<<<<<< HEAD
		code = interpreter.evm.resolveCode(*scope.Contract.CodeAddr)
=======
		code = interpreter.evm.resolveCode(scope.Contract.address)
>>>>>>> 0f7131f0
	}
	codeCopy := getData(code, uint64CodeOffset, length.Uint64())
	scope.Memory.Set(memOffset.Uint64(), length.Uint64(), codeCopy)
	return nil, nil
}

func opExtCodeCopy(pc *uint64, interpreter *EVMInterpreter, scope *ScopeContext) ([]byte, error) {
	var (
		stack      = scope.Stack
		a          = stack.pop()
		memOffset  = stack.pop()
		codeOffset = stack.pop()
		length     = stack.pop()
	)
	uint64CodeOffset, overflow := codeOffset.Uint64WithOverflow()
	if overflow {
		uint64CodeOffset = math.MaxUint64
	}
	addr := common.Address(a.Bytes20())
	code := interpreter.evm.StateDB.GetCode(addr)
	codeCopy := getData(code, uint64CodeOffset, length.Uint64())
	scope.Memory.Set(memOffset.Uint64(), length.Uint64(), codeCopy)

	return nil, nil
}

// opExtCodeHash returns the code hash of a specified account.
// There are several cases when the function is called, while we can relay everything
// to `state.GetCodeHash` function to ensure the correctness.
//
//  1. Caller tries to get the code hash of a normal contract account, state
//     should return the relative code hash and set it as the result.
//
//  2. Caller tries to get the code hash of a non-existent account, state should
//     return common.Hash{} and zero will be set as the result.
//
//  3. Caller tries to get the code hash for an account without contract code, state
//     should return emptyCodeHash(0xc5d246...) as the result.
//
//  4. Caller tries to get the code hash of a precompiled account, the result should be
//     zero or emptyCodeHash.
//
// It is worth noting that in order to avoid unnecessary create and clean, all precompile
// accounts on mainnet have been transferred 1 wei, so the return here should be
// emptyCodeHash. If the precompile account is not transferred any amount on a private or
// customized chain, the return value will be zero.
//
//  5. Caller tries to get the code hash for an account which is marked as self-destructed
//     in the current transaction, the code hash of this account should be returned.
//
//  6. Caller tries to get the code hash for an account which is marked as deleted, this
//     account should be regarded as a non-existent account and zero should be returned.
func opExtCodeHash(pc *uint64, interpreter *EVMInterpreter, scope *ScopeContext) ([]byte, error) {
	slot := scope.Stack.peek()
	address := common.Address(slot.Bytes20())
	if interpreter.evm.StateDB.Empty(address) {
		slot.Clear()
	} else {
		slot.SetBytes(interpreter.evm.StateDB.GetCodeHash(address).Bytes())
	}
	return nil, nil
}

func opGasprice(pc *uint64, interpreter *EVMInterpreter, scope *ScopeContext) ([]byte, error) {
	v, _ := uint256.FromBig(interpreter.evm.GasPrice)
	scope.Stack.push(v)
	return nil, nil
}

func opBlockhash(pc *uint64, interpreter *EVMInterpreter, scope *ScopeContext) ([]byte, error) {
	num := scope.Stack.peek()
	num64, overflow := num.Uint64WithOverflow()
	if overflow {
		num.Clear()
		return nil, nil
	}

	var upper, lower uint64
	upper = interpreter.evm.Context.BlockNumber.Uint64()
	if upper < 257 {
		lower = 0
	} else {
		lower = upper - 256
	}
	if num64 >= lower && num64 < upper {
		res := interpreter.evm.Context.GetHash(num64)
		if witness := interpreter.evm.StateDB.Witness(); witness != nil {
			witness.AddBlockHash(num64)
		}
		if tracer := interpreter.evm.Config.Tracer; tracer != nil && tracer.OnBlockHashRead != nil {
			tracer.OnBlockHashRead(num64, res)
		}
		num.SetBytes(res[:])
	} else {
		num.Clear()
	}
	return nil, nil
}

func opCoinbase(pc *uint64, interpreter *EVMInterpreter, scope *ScopeContext) ([]byte, error) {
	scope.Stack.push(new(uint256.Int).SetBytes(interpreter.evm.Context.Coinbase.Bytes()))
	return nil, nil
}

func opTimestamp(pc *uint64, interpreter *EVMInterpreter, scope *ScopeContext) ([]byte, error) {
	scope.Stack.push(new(uint256.Int).SetUint64(interpreter.evm.Context.Time))
	return nil, nil
}

func opNumber(pc *uint64, interpreter *EVMInterpreter, scope *ScopeContext) ([]byte, error) {
	v, _ := uint256.FromBig(interpreter.evm.Context.BlockNumber)
	scope.Stack.push(v)
	return nil, nil
}

func opDifficulty(pc *uint64, interpreter *EVMInterpreter, scope *ScopeContext) ([]byte, error) {
	v, _ := uint256.FromBig(interpreter.evm.Context.Difficulty)
	scope.Stack.push(v)
	return nil, nil
}

func opRandom(pc *uint64, interpreter *EVMInterpreter, scope *ScopeContext) ([]byte, error) {
	v := new(uint256.Int).SetBytes(interpreter.evm.Context.Random.Bytes())
	scope.Stack.push(v)
	return nil, nil
}

func opGasLimit(pc *uint64, interpreter *EVMInterpreter, scope *ScopeContext) ([]byte, error) {
	scope.Stack.push(new(uint256.Int).SetUint64(interpreter.evm.Context.GasLimit))
	return nil, nil
}

func opPop(pc *uint64, interpreter *EVMInterpreter, scope *ScopeContext) ([]byte, error) {
	scope.Stack.pop()
	return nil, nil
}

func opMload(pc *uint64, interpreter *EVMInterpreter, scope *ScopeContext) ([]byte, error) {
	v := scope.Stack.peek()
	offset := v.Uint64()
	v.SetBytes(scope.Memory.GetPtr(offset, 32))
	return nil, nil
}

func opMstore(pc *uint64, interpreter *EVMInterpreter, scope *ScopeContext) ([]byte, error) {
	mStart, val := scope.Stack.pop2()
	scope.Memory.Set32(mStart.Uint64(), &val)
	return nil, nil
}

func opMstore8(pc *uint64, interpreter *EVMInterpreter, scope *ScopeContext) ([]byte, error) {
	off, val := scope.Stack.pop2()
	scope.Memory.store[off.Uint64()] = byte(val.Uint64())
	return nil, nil
}

func opSload(pc *uint64, interpreter *EVMInterpreter, scope *ScopeContext) ([]byte, error) {
	loc := scope.Stack.peek()
	hash := common.Hash(loc.Bytes32())
	val := interpreter.evm.StateDB.GetState(scope.Contract.Address(), hash)
	loc.SetBytes(val.Bytes())
	return nil, nil
}

func opSstore(pc *uint64, interpreter *EVMInterpreter, scope *ScopeContext) ([]byte, error) {
	if interpreter.readOnly {
		return nil, ErrWriteProtection
	}
	loc, val := scope.Stack.pop2()
	interpreter.evm.StateDB.SetState(scope.Contract.Address(), loc.Bytes32(), val.Bytes32())
	return nil, nil
}

func opJump(pc *uint64, interpreter *EVMInterpreter, scope *ScopeContext) ([]byte, error) {
	if interpreter.evm.abort.Load() {
		return nil, errStopToken
	}
	pos := scope.Stack.pop()
	if !scope.Contract.validJumpdest(&pos) {
		return nil, ErrInvalidJump
	}
	*pc = pos.Uint64() - 1 // pc will be increased by the interpreter loop
	return nil, nil
}

func opJumpi(pc *uint64, interpreter *EVMInterpreter, scope *ScopeContext) ([]byte, error) {
	if interpreter.evm.abort.Load() {
		return nil, errStopToken
	}
	pos, cond := scope.Stack.pop2()
	if !cond.IsZero() {
		if !scope.Contract.validJumpdest(&pos) {
			return nil, ErrInvalidJump
		}
		*pc = pos.Uint64() - 1 // pc will be increased by the interpreter loop
	}
	return nil, nil
}

func opJumpdest(pc *uint64, interpreter *EVMInterpreter, scope *ScopeContext) ([]byte, error) {
	return nil, nil
}

func opPc(pc *uint64, interpreter *EVMInterpreter, scope *ScopeContext) ([]byte, error) {
	scope.Stack.push(new(uint256.Int).SetUint64(*pc))
	return nil, nil
}

func opMsize(pc *uint64, interpreter *EVMInterpreter, scope *ScopeContext) ([]byte, error) {
	scope.Stack.push(new(uint256.Int).SetUint64(uint64(scope.Memory.Len())))
	return nil, nil
}

func opGas(pc *uint64, interpreter *EVMInterpreter, scope *ScopeContext) ([]byte, error) {
	scope.Stack.push(new(uint256.Int).SetUint64(scope.Contract.Gas))
	return nil, nil
}

func opSwap1(pc *uint64, interpreter *EVMInterpreter, scope *ScopeContext) ([]byte, error) {
	scope.Stack.swap1()
	return nil, nil
}

func opSwap2(pc *uint64, interpreter *EVMInterpreter, scope *ScopeContext) ([]byte, error) {
	scope.Stack.swap2()
	return nil, nil
}

func opSwap3(pc *uint64, interpreter *EVMInterpreter, scope *ScopeContext) ([]byte, error) {
	scope.Stack.swap3()
	return nil, nil
}

func opSwap4(pc *uint64, interpreter *EVMInterpreter, scope *ScopeContext) ([]byte, error) {
	scope.Stack.swap4()
	return nil, nil
}

func opSwap5(pc *uint64, interpreter *EVMInterpreter, scope *ScopeContext) ([]byte, error) {
	scope.Stack.swap5()
	return nil, nil
}

func opSwap6(pc *uint64, interpreter *EVMInterpreter, scope *ScopeContext) ([]byte, error) {
	scope.Stack.swap6()
	return nil, nil
}

func opSwap7(pc *uint64, interpreter *EVMInterpreter, scope *ScopeContext) ([]byte, error) {
	scope.Stack.swap7()
	return nil, nil
}

func opSwap8(pc *uint64, interpreter *EVMInterpreter, scope *ScopeContext) ([]byte, error) {
	scope.Stack.swap8()
	return nil, nil
}

func opSwap9(pc *uint64, interpreter *EVMInterpreter, scope *ScopeContext) ([]byte, error) {
	scope.Stack.swap9()
	return nil, nil
}

func opSwap10(pc *uint64, interpreter *EVMInterpreter, scope *ScopeContext) ([]byte, error) {
	scope.Stack.swap10()
	return nil, nil
}

func opSwap11(pc *uint64, interpreter *EVMInterpreter, scope *ScopeContext) ([]byte, error) {
	scope.Stack.swap11()
	return nil, nil
}

func opSwap12(pc *uint64, interpreter *EVMInterpreter, scope *ScopeContext) ([]byte, error) {
	scope.Stack.swap12()
	return nil, nil
}

func opSwap13(pc *uint64, interpreter *EVMInterpreter, scope *ScopeContext) ([]byte, error) {
	scope.Stack.swap13()
	return nil, nil
}

func opSwap14(pc *uint64, interpreter *EVMInterpreter, scope *ScopeContext) ([]byte, error) {
	scope.Stack.swap14()
	return nil, nil
}

func opSwap15(pc *uint64, interpreter *EVMInterpreter, scope *ScopeContext) ([]byte, error) {
	scope.Stack.swap15()
	return nil, nil
}

func opSwap16(pc *uint64, interpreter *EVMInterpreter, scope *ScopeContext) ([]byte, error) {
	scope.Stack.swap16()
	return nil, nil
}

func opCreate(pc *uint64, interpreter *EVMInterpreter, scope *ScopeContext) ([]byte, error) {
	if interpreter.readOnly {
		return nil, ErrWriteProtection
	}
	var (
		value, offset = scope.Stack.pop2()
		size          = scope.Stack.pop()
		input         = scope.Memory.GetCopy(offset.Uint64(), size.Uint64())
		gas           = scope.Contract.Gas
	)
	if interpreter.evm.chainRules.IsEIP150 {
		gas -= gas / 64
	}

	// reuse size int for stackvalue
	stackvalue := size

	scope.Contract.UseGas(gas, interpreter.evm.Config.Tracer, tracing.GasChangeCallContractCreation)

	res, addr, returnGas, suberr := interpreter.evm.Create(scope.Contract.Address(), input, gas, &value)
	// Push item on the stack based on the returned error. If the ruleset is
	// homestead we must check for CodeStoreOutOfGasError (homestead only
	// rule) and treat as an error, if the ruleset is frontier we must
	// ignore this error and pretend the operation was successful.
	if interpreter.evm.chainRules.IsHomestead && suberr == ErrCodeStoreOutOfGas {
		stackvalue.Clear()
	} else if suberr != nil && suberr != ErrCodeStoreOutOfGas {
		stackvalue.Clear()
	} else {
		stackvalue.SetBytes(addr.Bytes())
	}
	scope.Stack.push(&stackvalue)

	scope.Contract.RefundGas(returnGas, interpreter.evm.Config.Tracer, tracing.GasChangeCallLeftOverRefunded)

	if suberr == ErrExecutionReverted {
		interpreter.returnData = res // set REVERT data to return data buffer
		return res, nil
	}
	interpreter.returnData = nil // clear dirty return data buffer
	return nil, nil
}

func opCreate2(pc *uint64, interpreter *EVMInterpreter, scope *ScopeContext) ([]byte, error) {
	if interpreter.readOnly {
		return nil, ErrWriteProtection
	}
	var (
		endowment, offset = scope.Stack.pop2()
		size, salt        = scope.Stack.pop2()
		input             = scope.Memory.GetCopy(offset.Uint64(), size.Uint64())
		gas               = scope.Contract.Gas
	)

	// Apply EIP150
	gas -= gas / 64
	scope.Contract.UseGas(gas, interpreter.evm.Config.Tracer, tracing.GasChangeCallContractCreation2)
	// reuse size int for stackvalue
	stackvalue := size
	res, addr, returnGas, suberr := interpreter.evm.Create2(scope.Contract.Address(), input, gas,
		&endowment, &salt)
	// Push item on the stack based on the returned error.
	if suberr != nil {
		stackvalue.Clear()
	} else {
		stackvalue.SetBytes(addr.Bytes())
	}
	scope.Stack.push(&stackvalue)
	scope.Contract.RefundGas(returnGas, interpreter.evm.Config.Tracer, tracing.GasChangeCallLeftOverRefunded)

	if suberr == ErrExecutionReverted {
		interpreter.returnData = res // set REVERT data to return data buffer
		return res, nil
	}
	interpreter.returnData = nil // clear dirty return data buffer
	return nil, nil
}

func opCall(pc *uint64, interpreter *EVMInterpreter, scope *ScopeContext) ([]byte, error) {
	stack := scope.Stack
	// Pop gas. The actual gas in interpreter.evm.callGasTemp.
	// We can use this as a temporary value
	temp := stack.pop()
	gas := interpreter.evm.callGasTemp
	// Pop other call parameters.
	addr, value, inOffset, inSize, retOffset, retSize := stack.pop(), stack.pop(), stack.pop(), stack.pop(), stack.pop(), stack.pop()
	toAddr := common.Address(addr.Bytes20())
	// Get the arguments from the memory.
	args := scope.Memory.GetPtr(inOffset.Uint64(), inSize.Uint64())

	if interpreter.readOnly && !value.IsZero() {
		return nil, ErrWriteProtection
	}
	if !value.IsZero() {
		gas += params.CallStipend
	}
	ret, returnGas, err := interpreter.evm.Call(scope.Contract.Address(), toAddr, args, gas, &value)

	if err != nil {
		temp.Clear()
	} else {
		temp.SetOne()
	}
	stack.push(&temp)
	if err == nil || err == ErrExecutionReverted {
		scope.Memory.Set(retOffset.Uint64(), retSize.Uint64(), ret)
	}

	scope.Contract.RefundGas(returnGas, interpreter.evm.Config.Tracer, tracing.GasChangeCallLeftOverRefunded)

	interpreter.returnData = ret
	return ret, nil
}

func opCallCode(pc *uint64, interpreter *EVMInterpreter, scope *ScopeContext) ([]byte, error) {
	// Pop gas. The actual gas is in interpreter.evm.callGasTemp.
	stack := scope.Stack
	// We use it as a temporary value
	temp := stack.pop()
	gas := interpreter.evm.callGasTemp
	// Pop other call parameters.
	addr, value, inOffset, inSize, retOffset, retSize := stack.pop(), stack.pop(), stack.pop(), stack.pop(), stack.pop(), stack.pop()
	toAddr := common.Address(addr.Bytes20())
	// Get arguments from the memory.
	args := scope.Memory.GetPtr(inOffset.Uint64(), inSize.Uint64())

	if !value.IsZero() {
		gas += params.CallStipend
	}

	ret, returnGas, err := interpreter.evm.CallCode(scope.Contract.Address(), toAddr, args, gas, &value)
	if err != nil {
		temp.Clear()
	} else {
		temp.SetOne()
	}
	stack.push(&temp)
	if err == nil || err == ErrExecutionReverted {
		scope.Memory.Set(retOffset.Uint64(), retSize.Uint64(), ret)
	}

	scope.Contract.RefundGas(returnGas, interpreter.evm.Config.Tracer, tracing.GasChangeCallLeftOverRefunded)

	interpreter.returnData = ret
	return ret, nil
}

func opDelegateCall(pc *uint64, interpreter *EVMInterpreter, scope *ScopeContext) ([]byte, error) {
	stack := scope.Stack
	// Pop gas. The actual gas is in interpreter.evm.callGasTemp.
	// We use it as a temporary value
	temp := stack.pop()
	gas := interpreter.evm.callGasTemp
	// Pop other call parameters.
	addr, inOffset, inSize, retOffset, retSize := stack.pop(), stack.pop(), stack.pop(), stack.pop(), stack.pop()
	toAddr := common.Address(addr.Bytes20())
	// Get arguments from the memory.
	args := scope.Memory.GetPtr(inOffset.Uint64(), inSize.Uint64())

	ret, returnGas, err := interpreter.evm.DelegateCall(scope.Contract.Caller(), scope.Contract.Address(), toAddr, args, gas, scope.Contract.value)
	if err != nil {
		temp.Clear()
	} else {
		temp.SetOne()
	}
	stack.push(&temp)
	if err == nil || err == ErrExecutionReverted {
		scope.Memory.Set(retOffset.Uint64(), retSize.Uint64(), ret)
	}

	scope.Contract.RefundGas(returnGas, interpreter.evm.Config.Tracer, tracing.GasChangeCallLeftOverRefunded)

	interpreter.returnData = ret
	return ret, nil
}

func opStaticCall(pc *uint64, interpreter *EVMInterpreter, scope *ScopeContext) ([]byte, error) {
	// Pop gas. The actual gas is in interpreter.evm.callGasTemp.
	stack := scope.Stack
	// We use it as a temporary value
	temp := stack.pop()
	gas := interpreter.evm.callGasTemp
	// Pop other call parameters.
	addr, inOffset, inSize, retOffset, retSize := stack.pop(), stack.pop(), stack.pop(), stack.pop(), stack.pop()
	toAddr := common.Address(addr.Bytes20())
	// Get arguments from the memory.
	args := scope.Memory.GetPtr(inOffset.Uint64(), inSize.Uint64())

	ret, returnGas, err := interpreter.evm.StaticCall(scope.Contract.Address(), toAddr, args, gas)
	if err != nil {
		temp.Clear()
	} else {
		temp.SetOne()
	}
	stack.push(&temp)
	if err == nil || err == ErrExecutionReverted {
		scope.Memory.Set(retOffset.Uint64(), retSize.Uint64(), ret)
	}

	scope.Contract.RefundGas(returnGas, interpreter.evm.Config.Tracer, tracing.GasChangeCallLeftOverRefunded)

	interpreter.returnData = ret
	return ret, nil
}

func opReturn(pc *uint64, interpreter *EVMInterpreter, scope *ScopeContext) ([]byte, error) {
	offset, size := scope.Stack.pop2()
	ret := scope.Memory.GetCopy(offset.Uint64(), size.Uint64())

	return ret, errStopToken
}

func opRevert(pc *uint64, interpreter *EVMInterpreter, scope *ScopeContext) ([]byte, error) {
	offset, size := scope.Stack.pop2()
	ret := scope.Memory.GetCopy(offset.Uint64(), size.Uint64())

	interpreter.returnData = ret
	return ret, ErrExecutionReverted
}

func opUndefined(pc *uint64, interpreter *EVMInterpreter, scope *ScopeContext) ([]byte, error) {
	return nil, &ErrInvalidOpCode{opcode: OpCode(scope.Contract.Code[*pc])}
}

func opStop(pc *uint64, interpreter *EVMInterpreter, scope *ScopeContext) ([]byte, error) {
	return nil, errStopToken
}

func opSelfdestruct(pc *uint64, interpreter *EVMInterpreter, scope *ScopeContext) ([]byte, error) {
	if interpreter.readOnly {
		return nil, ErrWriteProtection
	}
	beneficiary := scope.Stack.pop()
	balance := interpreter.evm.StateDB.GetBalance(scope.Contract.Address())
	interpreter.evm.StateDB.AddBalance(beneficiary.Bytes20(), balance, tracing.BalanceIncreaseSelfdestruct)
	interpreter.evm.StateDB.SelfDestruct(scope.Contract.Address())
	if tracer := interpreter.evm.Config.Tracer; tracer != nil {
		if tracer.OnEnter != nil {
			tracer.OnEnter(interpreter.evm.depth, byte(SELFDESTRUCT), scope.Contract.Address(), beneficiary.Bytes20(), []byte{}, 0, balance.ToBig())
		}
		if tracer.OnExit != nil {
			tracer.OnExit(interpreter.evm.depth, []byte{}, 0, nil, false)
		}
	}
	return nil, errStopToken
}

func opSelfdestruct6780(pc *uint64, interpreter *EVMInterpreter, scope *ScopeContext) ([]byte, error) {
	if interpreter.readOnly {
		return nil, ErrWriteProtection
	}
	beneficiary := scope.Stack.pop()
	balance := interpreter.evm.StateDB.GetBalance(scope.Contract.Address())
	interpreter.evm.StateDB.SubBalance(scope.Contract.Address(), balance, tracing.BalanceDecreaseSelfdestruct)
	interpreter.evm.StateDB.AddBalance(beneficiary.Bytes20(), balance, tracing.BalanceIncreaseSelfdestruct)
	interpreter.evm.StateDB.SelfDestruct6780(scope.Contract.Address())
	if tracer := interpreter.evm.Config.Tracer; tracer != nil {
		if tracer.OnEnter != nil {
			tracer.OnEnter(interpreter.evm.depth, byte(SELFDESTRUCT), scope.Contract.Address(), beneficiary.Bytes20(), []byte{}, 0, balance.ToBig())
		}
		if tracer.OnExit != nil {
			tracer.OnExit(interpreter.evm.depth, []byte{}, 0, nil, false)
		}
	}
	return nil, errStopToken
}

// following functions are used by the instruction jump  table

// make log instruction function
func makeLog(size int) executionFunc {
	return func(pc *uint64, interpreter *EVMInterpreter, scope *ScopeContext) ([]byte, error) {
		if interpreter.readOnly {
			return nil, ErrWriteProtection
		}
		topics := make([]common.Hash, size)
		stack := scope.Stack
		mStart, mSize := stack.pop(), stack.pop()
		for i := 0; i < size; i++ {
			addr := stack.pop()
			topics[i] = addr.Bytes32()
		}

		d := scope.Memory.GetCopy(mStart.Uint64(), mSize.Uint64())
		interpreter.evm.StateDB.AddLog(&types.Log{
			Address: scope.Contract.Address(),
			Topics:  topics,
			Data:    d,
			// This is a non-consensus field, but assigned here because
			// core/state doesn't know the current block number.
			BlockNumber: interpreter.evm.Context.BlockNumber.Uint64(),
		})

		return nil, nil
	}
}

// opPush1 is a specialized version of pushN
func opPush1(pc *uint64, interpreter *EVMInterpreter, scope *ScopeContext) ([]byte, error) {
	var (
		codeLen = uint64(len(scope.Contract.Code))
		integer = new(uint256.Int)
	)
	*pc += 1
	if *pc < codeLen {
		scope.Stack.push(integer.SetUint64(uint64(scope.Contract.Code[*pc])))
	} else {
		scope.Stack.push(integer.Clear())
	}
	return nil, nil
}

// opPush2 is a specialized version of pushN
func opPush2(pc *uint64, interpreter *EVMInterpreter, scope *ScopeContext) ([]byte, error) {
	var (
		codeLen = uint64(len(scope.Contract.Code))
		integer = new(uint256.Int)
	)
	if *pc+2 < codeLen {
		scope.Stack.push(integer.SetBytes2(scope.Contract.Code[*pc+1 : *pc+3]))
	} else if *pc+1 < codeLen {
		scope.Stack.push(integer.SetUint64(uint64(scope.Contract.Code[*pc+1]) << 8))
	} else {
		scope.Stack.push(integer.Clear())
	}
	*pc += 2
	return nil, nil
}

// make push instruction function
func makePush(size uint64, pushByteSize int) executionFunc {
	return func(pc *uint64, interpreter *EVMInterpreter, scope *ScopeContext) ([]byte, error) {
		var (
			codeLen = len(scope.Contract.Code)
			start   = min(codeLen, int(*pc+1))
			end     = min(codeLen, start+pushByteSize)
		)
		a := new(uint256.Int).SetBytes(scope.Contract.Code[start:end])

		// Missing bytes: pushByteSize - len(pushData)
		if missing := pushByteSize - (end - start); missing > 0 {
			a.Lsh(a, uint(8*missing))
		}
		scope.Stack.push(a)
		*pc += size
		return nil, nil
	}
}

// make dup instruction function
func makeDup(size int64) executionFunc {
	return func(pc *uint64, interpreter *EVMInterpreter, scope *ScopeContext) ([]byte, error) {
		scope.Stack.dup(int(size))
		return nil, nil
	}
}

// fused instructions
// opAndSwap1PopSwap2Swap1 implements the fused instruction of And and `move to the stack bottom`.
func opAndSwap1PopSwap2Swap1(pc *uint64, interpreter *EVMInterpreter, scope *ScopeContext) ([]byte, error) {
	a, b := scope.Stack.pop2()
	c, d, e := scope.Stack.peek(), scope.Stack.Back(1), scope.Stack.Back(2)
	r := a.And(&a, &b)
	*c = *d
	*d = *e
	*e = *r
	*pc += 4
	return nil, nil
}

// opSwap2Swap1PopJump
func opSwap2Swap1PopJump(pc *uint64, interpreter *EVMInterpreter, scope *ScopeContext) ([]byte, error) {
	a, _ := scope.Stack.pop2()
	c := scope.Stack.peek()
	dest := *c
	*c = a
	if !scope.Contract.validJumpdest(&dest) {
		return nil, ErrInvalidJump
	}
	*pc = dest.Uint64() - 1 // pc will be increased by the interpreter loop
	return nil, nil
}

// opSwap1PopSwap2Swap1
func opSwap1PopSwap2Swap1(pc *uint64, interpreter *EVMInterpreter, scope *ScopeContext) ([]byte, error) {
	a, _ := scope.Stack.pop2()
	c, d := scope.Stack.pop(), scope.Stack.peek()
	scope.Stack.push(d)
	*d = a
	scope.Stack.push(&c)
	*pc += 3 // pc will be increased by the interpreter loop
	return nil, nil
}

// opPopSwap2Swap1Pop
func opPopSwap2Swap1Pop(pc *uint64, interpreter *EVMInterpreter, scope *ScopeContext) ([]byte, error) {
	_, b := scope.Stack.pop2()
	_, d := scope.Stack.pop(), scope.Stack.peek()
	scope.Stack.push(d)
	*d = b
	*pc += 3 // pc will be increased by the interpreter loop
	return nil, nil
}

// opPush2Jump
func opPush2Jump(pc *uint64, interpreter *EVMInterpreter, scope *ScopeContext) ([]byte, error) {
	var (
		codeLen = len(scope.Contract.Code)
		integer = new(uint256.Int)
		pos     = integer.Clear()
	)

	startMin := codeLen
	if int(*pc+1) < startMin {
		startMin = int(*pc + 1)
	}

	endMin := codeLen
	if startMin+2 < endMin {
		endMin = startMin + 2
	}

	pos = integer.SetBytes(common.RightPadBytes(
		scope.Contract.Code[startMin:endMin], 2))

<<<<<<< HEAD
	// Jump target validation is done at compile time during fusion
=======
	if !scope.Contract.validJumpdest(pos) {
		return nil, ErrInvalidJump
	}
>>>>>>> 0f7131f0
	*pc = pos.Uint64() - 1 // pc will be increased by the interpreter loop
	return nil, nil
}

// opPush2JumpI
func opPush2JumpI(pc *uint64, interpreter *EVMInterpreter, scope *ScopeContext) ([]byte, error) {
	var (
		codeLen = len(scope.Contract.Code)
		integer = new(uint256.Int)
		pos     = integer.Clear()
	)

	startMin := codeLen
	if int(*pc+1) < startMin {
		startMin = int(*pc + 1)
	}

	endMin := codeLen
	if startMin+2 < endMin {
		endMin = startMin + 2
	}

	pos = integer.SetBytes(common.RightPadBytes(
		scope.Contract.Code[startMin:endMin], 2))

	cond := scope.Stack.pop()
	if !cond.IsZero() {
<<<<<<< HEAD
		// Jump target validation is done at compile time during fusion
=======
		if !scope.Contract.validJumpdest(pos) {
			return nil, ErrInvalidJump
		}
>>>>>>> 0f7131f0
		*pc = pos.Uint64() - 1 // pc will be increased by the interpreter loop
	} else {
		*pc += 3
	}
	return nil, nil
}

// opPush1Push1
func opPush1Push1(pc *uint64, interpreter *EVMInterpreter, scope *ScopeContext) ([]byte, error) {
	var (
		codeLen = uint64(len(scope.Contract.Code))
		a, b    = new(uint256.Int), new(uint256.Int)
	)
	*pc += 3
	if *pc < codeLen {
		a = a.SetUint64(uint64(scope.Contract.Code[*pc-2]))
		b = b.SetUint64(uint64(scope.Contract.Code[*pc]))
	}
	scope.Stack.push2(a, b)
<<<<<<< HEAD
	//scope.Stack.push(b)
=======
>>>>>>> 0f7131f0
	return nil, nil
}

// opPush1Add
func opPush1Add(pc *uint64, interpreter *EVMInterpreter, scope *ScopeContext) ([]byte, error) {
	var (
		codeLen = uint64(len(scope.Contract.Code))
		a       = new(uint256.Int)
	)
	*pc += 1
	if *pc < codeLen {
		a = a.SetUint64(uint64(scope.Contract.Code[*pc]))
	}
	b := scope.Stack.pop()
	scope.Stack.push(b.Add(a, &b))
	*pc += 1
	return nil, nil
}

// opPush1Shl
func opPush1Shl(pc *uint64, interpreter *EVMInterpreter, scope *ScopeContext) ([]byte, error) {
	var (
		codeLen = uint64(len(scope.Contract.Code))
		shift   = new(uint256.Int)
	)
	*pc += 1
	if *pc < codeLen {
		shift = shift.SetUint64(uint64(scope.Contract.Code[*pc]))
	} else {
		shift = shift.Clear()
	}
	value := scope.Stack.peek()

	if shift.LtUint64(256) {
		value.Lsh(value, uint(shift.Uint64()))
	} else {
		value.Clear()
	}
	*pc += 1
	return nil, nil
}

// opPush1Dup1
func opPush1Dup1(pc *uint64, interpreter *EVMInterpreter, scope *ScopeContext) ([]byte, error) {
	var (
		codeLen = uint64(len(scope.Contract.Code))
		value   = new(uint256.Int)
	)
	*pc += 1
	if *pc < codeLen {
		value = value.SetUint64(uint64(scope.Contract.Code[*pc]))
	}

	scope.Stack.push2(value, value)
<<<<<<< HEAD
	//scope.Stack.push(value)
=======
>>>>>>> 0f7131f0
	*pc += 1
	return nil, nil
}

// opSwap1Pop
func opSwap1Pop(pc *uint64, interpreter *EVMInterpreter, scope *ScopeContext) ([]byte, error) {
	a, b := scope.Stack.pop(), scope.Stack.peek()
	*b = a
	*pc += 1
	return nil, nil
}

// opPopJump
func opPopJump(pc *uint64, interpreter *EVMInterpreter, scope *ScopeContext) ([]byte, error) {
	_, pos := scope.Stack.pop2()
	if !scope.Contract.validJumpdest(&pos) {
		return nil, ErrInvalidJump
	}
	*pc = pos.Uint64() - 1 // pc will be increased by the interpreter loop
	return nil, nil
}

// opPop2
func opPop2(pc *uint64, interpreter *EVMInterpreter, scope *ScopeContext) ([]byte, error) {
	_, _ = scope.Stack.pop2()
	*pc += 1 // pc will be increased by the interpreter loop
	return nil, nil
}

// opSwap2Swap1
func opSwap2Swap1(pc *uint64, interpreter *EVMInterpreter, scope *ScopeContext) ([]byte, error) {
	a, b, c := *scope.Stack.peek(), *scope.Stack.Back(1), *scope.Stack.Back(2)
	// to b, c, a
	*scope.Stack.peek() = b
	*scope.Stack.Back(1) = c
	*scope.Stack.Back(2) = a
	*pc += 1 // pc will be increased by the interpreter loop
	return nil, nil
}

// opSwap2Pop
func opSwap2Pop(pc *uint64, interpreter *EVMInterpreter, scope *ScopeContext) ([]byte, error) {
	// a,b,c -> b,a
	a := scope.Stack.peek()
	*scope.Stack.Back(2) = *a
	scope.Stack.pop()
	*pc += 1 // pc will be increased by the interpreter loop
	return nil, nil
}

// opDup2Lt
func opDup2LT(pc *uint64, interpreter *EVMInterpreter, scope *ScopeContext) ([]byte, error) {
	x := scope.Stack.peek()
	y := scope.Stack.Back(1)
	if y.Lt(x) {
		x.SetOne()
	} else {
		x.Clear()
	}
	*pc += 1 // pc will be increased by the interpreter loop
	return nil, nil
}

// opJumpIfZero
func opJumpIfZero(pc *uint64, interpreter *EVMInterpreter, scope *ScopeContext) ([]byte, error) {
	value := scope.Stack.pop()
	integer := new(uint256.Int)
	pos := new(uint256.Int)

	if value.IsZero() {
		codeLen := len(scope.Contract.Code)
		*pc += 2
		startMin := codeLen
		if int(*pc) < startMin {
			startMin = int(*pc)
		}

		endMin := codeLen
		if startMin+2 < endMin {
			endMin = startMin + 2
		}

		pos = integer.SetBytes(common.RightPadBytes(
			scope.Contract.Code[startMin:endMin], 2))

<<<<<<< HEAD
		// Jump target validation is done at compile time during fusion
=======
		if !scope.Contract.validJumpdest(pos) {
			return nil, ErrInvalidJump
		}
>>>>>>> 0f7131f0
		*pc = pos.Uint64() - 1 // pc will be increased by the interpreter loop
	} else {
		*pc += 4
	}
	return nil, nil
}

// opNop has no behavior.
func opNop(pc *uint64, interpreter *EVMInterpreter, scope *ScopeContext) ([]byte, error) {
	if !scope.Contract.optimized {
		return nil, ErrInvalidOptimizedCode
	}
	return nil, nil
}

// opIsZeroPush2 is a super instruction
func opIsZeroPush2(pc *uint64, interpreter *EVMInterpreter, scope *ScopeContext) ([]byte, error) {
	x := scope.Stack.peek()
	if x.IsZero() {
		x.SetOne()
	} else {
		x.Clear()
	}

	*pc += 1
	var (
		codeLen = uint64(len(scope.Contract.Code))
		integer = new(uint256.Int)
	)
	if *pc+2 < codeLen {
		scope.Stack.push(integer.SetBytes2(scope.Contract.Code[*pc+1 : *pc+3]))
	} else if *pc+1 < codeLen {
		scope.Stack.push(integer.SetUint64(uint64(scope.Contract.Code[*pc+1]) << 8))
	} else {
		scope.Stack.push(integer.Clear())
	}
	*pc += 2
	return nil, nil
}

// DUP2 MSTORE PUSH1 ADD
func opDup2MStorePush1Add(pc *uint64, interpreter *EVMInterpreter, scope *ScopeContext) ([]byte, error) {
	var mStart, val uint256.Int

	if scope.Stack.len() >= 2 {
		mStart, val = scope.Stack.data[scope.Stack.len()-2], scope.Stack.pop()
	}
	scope.Memory.Set32(mStart.Uint64(), &val)
	*pc += 3

	var (
		codeLen = uint64(len(scope.Contract.Code))
		integer = new(uint256.Int)
	)
	if *pc < codeLen {
		integer.SetUint64(uint64(scope.Contract.Code[*pc]))
	}

	x := scope.Stack.peek()
	x.Add(x, integer)

	*pc += 1

	return nil, nil
}

// DUP1 PUSH4 EQ PUSH2
func opDup1Push4EqPush2(pc *uint64, interpreter *EVMInterpreter, scope *ScopeContext) ([]byte, error) {
	scope.Stack.dup(1)
	*pc += 1
	_, err := makePush(4, 4)(pc, interpreter, scope)
	if err != nil {
		return nil, err
	}

	*pc += 1
	x, y := scope.Stack.pop(), scope.Stack.peek()
	if x.Eq(y) {
		y.SetOne()
	} else {
		y.Clear()
	}
	*pc += 1
	_, err = makePush(2, 2)(pc, interpreter, scope)
	if err != nil {
		return nil, err
	}

	return nil, nil
}

// PUSH1 CALLDATALOAD PUSH1 SHR DUP1 PUSH4 GT PUSH2
func opPush1CalldataloadPush1ShrDup1Push4GtPush2(pc *uint64, interpreter *EVMInterpreter, scope *ScopeContext) ([]byte, error) {
	codeLen := uint64(len(scope.Contract.Code))
	var x = new(uint256.Int)
	*pc += 1
	if *pc < codeLen {
		x = new(uint256.Int).SetUint64(uint64(scope.Contract.Code[*pc]))
	}

	if offset, overflow := x.Uint64WithOverflow(); !overflow {
		data := getData(scope.Contract.Input, offset, 32)
		x.SetBytes(data)
	} else {
		x.Clear()
	}

	*pc += 3
	var shift = new(uint256.Int)
	if *pc < codeLen {
		shift = new(uint256.Int).SetUint64(uint64(scope.Contract.Code[*pc]))
	}

	if shift.LtUint64(256) {
		x.Rsh(x, uint(shift.Uint64()))
	} else {
		x.Clear()
	}
	scope.Stack.push(x)
	*pc += 2 // dup1
	scope.Stack.dup(1)
	*pc += 1 // push4

	var (
		start = min(codeLen, *pc+1)
		end   = min(codeLen, start+4)
	)
	a := new(uint256.Int).SetBytes(scope.Contract.Code[start:end])

	// Missing bytes: pushByteSize - len(pushData)
	if missing := 4 - (end - start); missing > 0 {
		a.Lsh(a, uint(8*missing))
	}
	*pc += 5 // GT
	p := scope.Stack.peek()
	if a.Gt(p) {
		p.SetOne()
	} else {
		p.Clear()
	}
	*pc += 1 // push2
	_, err := makePush(2, 2)(pc, interpreter, scope)
	if err != nil {
		return nil, err
	}
	return nil, nil
}

// PUSH1 PUSH1 PUSH1 SHL SUB
func opPush1Push1Push1SHLSub(pc *uint64, interpreter *EVMInterpreter, scope *ScopeContext) ([]byte, error) {
	codeLen := uint64(len(scope.Contract.Code))
	var integer1, integer2, integer3 = new(uint256.Int), new(uint256.Int), new(uint256.Int)
	*pc += 1
	if *pc < codeLen {
		integer1 = new(uint256.Int).SetUint64(uint64(scope.Contract.Code[*pc]))
	}

	*pc += 2
	if *pc < codeLen {
		integer2 = new(uint256.Int).SetUint64(uint64(scope.Contract.Code[*pc]))
	}

	*pc += 2
	if *pc < codeLen {
		integer3 = new(uint256.Int).SetUint64(uint64(scope.Contract.Code[*pc]))
	}

	if integer3.LtUint64(256) {
		integer2.Lsh(integer2, uint(integer3.Uint64()))
	} else {
		integer2.Clear()
	}

	integer1.Sub(integer2, integer1)
	scope.Stack.push(integer1)
	*pc += 2

	return nil, nil
}

// AND DUP2 ADD SWAP1 DUP2 LT
func opAndDup2AddSwap1Dup2LT(pc *uint64, interpreter *EVMInterpreter, scope *ScopeContext) ([]byte, error) {
<<<<<<< HEAD
	x, y := scope.Stack.pop(), scope.Stack.peek()
	y.And(&x, y)

	scope.Stack.dup(2)

	z := scope.Stack.pop()
	y.Add(&z, y)

	scope.Stack.swap1()
	scope.Stack.dup(2)

	a, b := scope.Stack.pop(), scope.Stack.peek()
	if a.Lt(b) {
		b.SetOne()
	} else {
		b.Clear()
	}

	*pc += 5

=======
	x, y := scope.Stack.pop(), scope.Stack.Back(0)
	y.And(&x, y)
	z := scope.Stack.Back(1)
	y.Add(z, y)
	tmpy := *y
	tmpz := *z
	scope.Stack.swap1()
	if tmpy.Lt(&tmpz) {
		scope.Stack.Back(0).SetOne()
	} else {
		scope.Stack.Back(0).Clear()
	}

	*pc += 5
>>>>>>> 0f7131f0
	return nil, nil
}

// SWAP1 PUSH1 DUP1 NOT SWAP2 ADD AND DUP2 ADD SWAP1 DUP2 LT
func opSwap1Push1Dup1NotSwap2AddAndDup2AddSwap1Dup2LT(pc *uint64, interpreter *EVMInterpreter, scope *ScopeContext) ([]byte, error) {
	codeLen := uint64(len(scope.Contract.Code))
	scope.Stack.swap1()

	*pc += 2
	var integer1 = new(uint256.Int)
	if *pc < codeLen {
		integer1.SetUint64(uint64(scope.Contract.Code[*pc]))
	}
	scope.Stack.push(integer1)
	scope.Stack.dup(1)
	x := scope.Stack.peek()
	x.Not(x)
	scope.Stack.swap2()
<<<<<<< HEAD
	a, b := scope.Stack.pop(), scope.Stack.peek()
	b.Add(&a, b)
	c, d := scope.Stack.pop(), scope.Stack.peek()
	d.And(&c, d)
	scope.Stack.dup(2)
	e, f := scope.Stack.pop(), scope.Stack.peek()
	f.Add(&e, f)
	scope.Stack.swap1()
	scope.Stack.dup(2)
	g, h := scope.Stack.pop(), scope.Stack.peek()
=======
	a, b := scope.Stack.pop(), scope.Stack.pop()
	b.Add(&a, &b)
	c := scope.Stack.peek()
	c.And(&b, c)
	e := scope.Stack.Back(1)
	c.Add(e, c)
	scope.Stack.swap1()
	g, h := *c, scope.Stack.peek()
>>>>>>> 0f7131f0
	if g.Lt(h) {
		h.SetOne()
	} else {
		h.Clear()
	}

	*pc += 10
	return nil, nil
<<<<<<< HEAD
=======
}

// opDup3And
func opDup3And(pc *uint64, interpreter *EVMInterpreter, scope *ScopeContext) ([]byte, error) {
	x := scope.Stack.data[scope.Stack.len()-3]
	y := scope.Stack.peek()
	y.And(&x, y)
	*pc += 1
	return nil, nil
}

// opSwap2Swap1Dup3SubSwap2Dup3GtPush2
func opSwap2Swap1Dup3SubSwap2Dup3GtPush2(pc *uint64, interpreter *EVMInterpreter, scope *ScopeContext) ([]byte, error) {
	scope.Stack.swap2()
	scope.Stack.swap1()
	x := scope.Stack.data[scope.Stack.len()-3]
	y := scope.Stack.peek()
	y.Sub(&x, y)
	scope.Stack.swap2()
	x = scope.Stack.data[scope.Stack.len()-3]
	y = scope.Stack.peek()
	if x.Gt(y) {
		y.SetOne()
	} else {
		y.Clear()
	}
	*pc += 7
	var (
		codeLen = uint64(len(scope.Contract.Code))
		integer = new(uint256.Int)
	)
	if *pc+2 < codeLen {
		scope.Stack.push(integer.SetBytes2(scope.Contract.Code[*pc+1 : *pc+3]))
	} else if *pc+1 < codeLen {
		scope.Stack.push(integer.SetUint64(uint64(scope.Contract.Code[*pc+1]) << 8))
	} else {
		scope.Stack.push(integer.Clear())
	}
	*pc += 2
	return nil, nil
}

func opSwap1Dup2(pc *uint64, interpreter *EVMInterpreter, scope *ScopeContext) ([]byte, error) {
	scope.Stack.swap1()
	scope.Stack.dup(2)
	*pc += 1
	return nil, nil
}

func opSHRSHRDup1MulDup1(pc *uint64, interpreter *EVMInterpreter, scope *ScopeContext) ([]byte, error) {
	shift, value := scope.Stack.pop(), scope.Stack.pop()
	if shift.LtUint64(256) {
		value.Rsh(&value, uint(shift.Uint64()))
	} else {
		value.Clear()
	}

	value2 := scope.Stack.peek()
	if value.LtUint64(256) {
		value2.Rsh(value2, uint(value.Uint64()))
	} else {
		value2.Clear()
	}

	value3 := *value2
	value2.Mul(value2, &value3)
	scope.Stack.dup(1)
	*pc += 4
	return nil, nil
}

func opSwap3PopPopPop(pc *uint64, interpreter *EVMInterpreter, scope *ScopeContext) ([]byte, error) {
	scope.Stack.swap3()
	scope.Stack.pop2()
	scope.Stack.pop()
	*pc += 3
	return nil, nil
}

func opSubSLTIsZeroPush2(pc *uint64, interpreter *EVMInterpreter, scope *ScopeContext) ([]byte, error) {
	x, y := scope.Stack.pop(), scope.Stack.pop()
	y.Sub(&x, &y)
	z := scope.Stack.peek()
	if y.Slt(z) {
		z.SetOne()
	} else {
		z.Clear()
	}

	if z.IsZero() {
		z.SetOne()
	} else {
		z.Clear()
	}
	*pc += 3
	var (
		codeLen = uint64(len(scope.Contract.Code))
		integer = new(uint256.Int)
	)
	if *pc+2 < codeLen {
		scope.Stack.push(integer.SetBytes2(scope.Contract.Code[*pc+1 : *pc+3]))
	} else if *pc+1 < codeLen {
		scope.Stack.push(integer.SetUint64(uint64(scope.Contract.Code[*pc+1]) << 8))
	} else {
		scope.Stack.push(integer.Clear())
	}
	*pc += 2
	return nil, nil
}

func opDup11MulDup3SubMulDup1(pc *uint64, interpreter *EVMInterpreter, scope *ScopeContext) ([]byte, error) {
	x := scope.Stack.data[scope.Stack.len()-11]
	y := scope.Stack.pop()
	y.Mul(&x, &y)

	x = scope.Stack.data[scope.Stack.len()-2]
	y.Sub(&x, &y)

	z := scope.Stack.peek()
	z.Mul(&y, z)
	scope.Stack.dup(1)
	*pc += 5
	return nil, nil
>>>>>>> 0f7131f0
}<|MERGE_RESOLUTION|>--- conflicted
+++ resolved
@@ -128,7 +128,6 @@
 
 func opEq(pc *uint64, interpreter *EVMInterpreter, scope *ScopeContext) ([]byte, error) {
 	x, y := scope.Stack.pop(), scope.Stack.peek()
-
 	if x.Eq(y) {
 		y.SetOne()
 	} else {
@@ -279,7 +278,6 @@
 	x := scope.Stack.peek()
 	if offset, overflow := x.Uint64WithOverflow(); !overflow {
 		data := getData(scope.Contract.Input, offset, 32)
-
 		x.SetBytes(data)
 	} else {
 		x.Clear()
@@ -288,7 +286,6 @@
 }
 
 func opCallDataSize(pc *uint64, interpreter *EVMInterpreter, scope *ScopeContext) ([]byte, error) {
-
 	scope.Stack.push(new(uint256.Int).SetUint64(uint64(len(scope.Contract.Input))))
 	return nil, nil
 }
@@ -345,11 +342,7 @@
 func opCodeSize(pc *uint64, interpreter *EVMInterpreter, scope *ScopeContext) ([]byte, error) {
 	code := scope.Contract.Code
 	if scope.Contract.optimized {
-<<<<<<< HEAD
-		code = interpreter.evm.resolveCode(*scope.Contract.CodeAddr)
-=======
 		code = interpreter.evm.resolveCode(scope.Contract.address)
->>>>>>> 0f7131f0
 	}
 	scope.Stack.push(new(uint256.Int).SetUint64(uint64(len(code))))
 	return nil, nil
@@ -366,11 +359,7 @@
 	}
 	code := scope.Contract.Code
 	if scope.Contract.optimized {
-<<<<<<< HEAD
-		code = interpreter.evm.resolveCode(*scope.Contract.CodeAddr)
-=======
 		code = interpreter.evm.resolveCode(scope.Contract.address)
->>>>>>> 0f7131f0
 	}
 	codeCopy := getData(code, uint64CodeOffset, length.Uint64())
 	scope.Memory.Set(memOffset.Uint64(), length.Uint64(), codeCopy)
@@ -1094,13 +1083,9 @@
 	pos = integer.SetBytes(common.RightPadBytes(
 		scope.Contract.Code[startMin:endMin], 2))
 
-<<<<<<< HEAD
-	// Jump target validation is done at compile time during fusion
-=======
 	if !scope.Contract.validJumpdest(pos) {
 		return nil, ErrInvalidJump
 	}
->>>>>>> 0f7131f0
 	*pc = pos.Uint64() - 1 // pc will be increased by the interpreter loop
 	return nil, nil
 }
@@ -1128,13 +1113,9 @@
 
 	cond := scope.Stack.pop()
 	if !cond.IsZero() {
-<<<<<<< HEAD
-		// Jump target validation is done at compile time during fusion
-=======
 		if !scope.Contract.validJumpdest(pos) {
 			return nil, ErrInvalidJump
 		}
->>>>>>> 0f7131f0
 		*pc = pos.Uint64() - 1 // pc will be increased by the interpreter loop
 	} else {
 		*pc += 3
@@ -1154,10 +1135,6 @@
 		b = b.SetUint64(uint64(scope.Contract.Code[*pc]))
 	}
 	scope.Stack.push2(a, b)
-<<<<<<< HEAD
-	//scope.Stack.push(b)
-=======
->>>>>>> 0f7131f0
 	return nil, nil
 }
 
@@ -1212,10 +1189,6 @@
 	}
 
 	scope.Stack.push2(value, value)
-<<<<<<< HEAD
-	//scope.Stack.push(value)
-=======
->>>>>>> 0f7131f0
 	*pc += 1
 	return nil, nil
 }
@@ -1301,13 +1274,9 @@
 		pos = integer.SetBytes(common.RightPadBytes(
 			scope.Contract.Code[startMin:endMin], 2))
 
-<<<<<<< HEAD
-		// Jump target validation is done at compile time during fusion
-=======
 		if !scope.Contract.validJumpdest(pos) {
 			return nil, ErrInvalidJump
 		}
->>>>>>> 0f7131f0
 		*pc = pos.Uint64() - 1 // pc will be increased by the interpreter loop
 	} else {
 		*pc += 4
@@ -1490,28 +1459,6 @@
 
 // AND DUP2 ADD SWAP1 DUP2 LT
 func opAndDup2AddSwap1Dup2LT(pc *uint64, interpreter *EVMInterpreter, scope *ScopeContext) ([]byte, error) {
-<<<<<<< HEAD
-	x, y := scope.Stack.pop(), scope.Stack.peek()
-	y.And(&x, y)
-
-	scope.Stack.dup(2)
-
-	z := scope.Stack.pop()
-	y.Add(&z, y)
-
-	scope.Stack.swap1()
-	scope.Stack.dup(2)
-
-	a, b := scope.Stack.pop(), scope.Stack.peek()
-	if a.Lt(b) {
-		b.SetOne()
-	} else {
-		b.Clear()
-	}
-
-	*pc += 5
-
-=======
 	x, y := scope.Stack.pop(), scope.Stack.Back(0)
 	y.And(&x, y)
 	z := scope.Stack.Back(1)
@@ -1526,7 +1473,6 @@
 	}
 
 	*pc += 5
->>>>>>> 0f7131f0
 	return nil, nil
 }
 
@@ -1545,18 +1491,6 @@
 	x := scope.Stack.peek()
 	x.Not(x)
 	scope.Stack.swap2()
-<<<<<<< HEAD
-	a, b := scope.Stack.pop(), scope.Stack.peek()
-	b.Add(&a, b)
-	c, d := scope.Stack.pop(), scope.Stack.peek()
-	d.And(&c, d)
-	scope.Stack.dup(2)
-	e, f := scope.Stack.pop(), scope.Stack.peek()
-	f.Add(&e, f)
-	scope.Stack.swap1()
-	scope.Stack.dup(2)
-	g, h := scope.Stack.pop(), scope.Stack.peek()
-=======
 	a, b := scope.Stack.pop(), scope.Stack.pop()
 	b.Add(&a, &b)
 	c := scope.Stack.peek()
@@ -1565,7 +1499,6 @@
 	c.Add(e, c)
 	scope.Stack.swap1()
 	g, h := *c, scope.Stack.peek()
->>>>>>> 0f7131f0
 	if g.Lt(h) {
 		h.SetOne()
 	} else {
@@ -1574,8 +1507,6 @@
 
 	*pc += 10
 	return nil, nil
-<<<<<<< HEAD
-=======
 }
 
 // opDup3And
@@ -1699,5 +1630,4 @@
 	scope.Stack.dup(1)
 	*pc += 5
 	return nil, nil
->>>>>>> 0f7131f0
 }