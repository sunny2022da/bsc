--- conflicted
+++ resolved
@@ -18,10 +18,7 @@
 
 import (
 	"github.com/ethereum/go-ethereum/common"
-<<<<<<< HEAD
-=======
 	"github.com/ethereum/go-ethereum/common/lru"
->>>>>>> 0f7131f0
 	"github.com/ethereum/go-ethereum/core/opcodeCompiler/compiler"
 	"github.com/ethereum/go-ethereum/core/tracing"
 	"github.com/ethereum/go-ethereum/metrics"
@@ -57,20 +54,14 @@
 	IsDeployment bool
 	IsSystemCall bool
 
-<<<<<<< HEAD
-	Gas       uint64
-	value     *uint256.Int
-	optimized bool
-	
-	// MIR-related fields
-	mirCFG    interface{}  // MIR Control Flow Graph for this contract (using interface{} to avoid import cycle)
-	hasMIR    bool         // Whether this contract has MIR representation
-=======
 	Gas            uint64
 	value          *uint256.Int
 	optimized      bool
 	codeBitmapFunc func(code []byte) bitvec
->>>>>>> 0f7131f0
+
+	// MIR-related fields
+	mirCFG interface{} // MIR Control Flow Graph for this contract (using interface{} to avoid import cycle)
+	hasMIR bool        // Whether this contract has MIR representation
 }
 
 func (c *Contract) validJumpdest(dest *uint256.Int) bool {
@@ -103,19 +94,11 @@
 		if !exist {
 			if cached, ok := codeBitmapCache.Get(c.CodeHash); ok {
 				contractCodeBitmapHitMeter.Mark(1)
-<<<<<<< HEAD
-				analysis = cached.(bitvec)
-			} else if c.optimized {
-				analysis = compiler.LoadBitvec(c.CodeHash)
-				if analysis == nil {
-					analysis = codeBitmap(c.Code)
-=======
 				analysis = cached
 			} else if c.optimized {
 				analysis = compiler.LoadBitvec(c.CodeHash)
 				if analysis == nil {
 					analysis = c.codeBitmapFunc(c.Code)
->>>>>>> 0f7131f0
 					compiler.StoreBitvec(c.CodeHash, analysis)
 				}
 				c.jumpdests[c.CodeHash] = analysis
@@ -199,23 +182,11 @@
 	c.CodeHash = hash
 }
 
-<<<<<<< HEAD
-// SetCodeOptionalHash can be used to provide code, but it's optional to provide hash.
-// In case hash is not provided, the jumpdest analysis will not be saved to the parent context
-func (c *Contract) SetCodeOptionalHash(addr *common.Address, codeAndHash *codeAndHash) {
-	c.Code = codeAndHash.code
-	c.CodeHash = codeAndHash.hash
-	c.CodeAddr = addr
-}
-
-=======
->>>>>>> 0f7131f0
 // SetOptimizedForTest returns a contract with optimized equals true for test purpose only
 func (c *Contract) SetOptimizedForTest() *Contract {
 	c.optimized = true
 
 	return c
-<<<<<<< HEAD
 }
 
 // MIR-related methods
@@ -234,6 +205,4 @@
 func (c *Contract) SetMIRCFG(cfg interface{}) {
 	c.mirCFG = cfg
 	c.hasMIR = (cfg != nil)
-=======
->>>>>>> 0f7131f0
 }