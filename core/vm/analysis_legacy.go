--- conflicted
+++ resolved
@@ -125,8 +125,6 @@
 	return bits
 }
 
-<<<<<<< HEAD
-=======
 // codeBitmap collects data locations in code.
 func codeBitmapWhitSI(code []byte) bitvec {
 	// The bitmap is 4 bytes longer than necessary, in case the code
@@ -192,7 +190,6 @@
 	return bits
 }
 
->>>>>>> 0f7131f0
 func codeBitmapForSI(code []byte, pc uint64, op OpCode, bits *bitvec) (step uint64, processed bool) {
 	// pc points to the data pointer for push, or the next op for opcode
 	// bits marks the data bytes pointed by [pc]
@@ -244,8 +241,6 @@
 		bits.set1(pc + 1)
 		step = 12
 		processed = true
-<<<<<<< HEAD
-=======
 	case Swap2Swap1Dup3SubSwap2Dup3GtPush2:
 		bits.setN(set2BitsMask, pc+7)
 		step = 9
@@ -254,7 +249,6 @@
 		bits.setN(set2BitsMask, pc+3)
 		step = 5
 		processed = true
->>>>>>> 0f7131f0
 	default:
 		return 0, false
 	}
