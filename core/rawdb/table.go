// Copyright 2018 The go-ethereum Authors
// This file is part of the go-ethereum library.
//
// The go-ethereum library is free software: you can redistribute it and/or modify
// it under the terms of the GNU Lesser General Public License as published by
// the Free Software Foundation, either version 3 of the License, or
// (at your option) any later version.
//
// The go-ethereum library is distributed in the hope that it will be useful,
// but WITHOUT ANY WARRANTY; without even the implied warranty of
// MERCHANTABILITY or FITNESS FOR A PARTICULAR PURPOSE. See the
// GNU Lesser General Public License for more details.
//
// You should have received a copy of the GNU Lesser General Public License
// along with the go-ethereum library. If not, see <http://www.gnu.org/licenses/>.

package rawdb

import (
	"github.com/ethereum/go-ethereum/ethdb"
)

// table is a wrapper around a database that prefixes each key access with a pre-
// configured string.
type table struct {
	db     ethdb.Database
	prefix string
}

// NewTable returns a database object that prefixes all keys with a given string.
func NewTable(db ethdb.Database, prefix string) ethdb.Database {
	return &table{
		db:     db,
		prefix: prefix,
	}
}

// Close is a noop to implement the Database interface.
func (t *table) Close() error {
	return nil
}

// Has retrieves if a prefixed version of a key is present in the database.
func (t *table) Has(key []byte) (bool, error) {
	return t.db.Has(append([]byte(t.prefix), key...))
}

// Get retrieves the given prefixed key if it's present in the database.
func (t *table) Get(key []byte) ([]byte, error) {
	return t.db.Get(append([]byte(t.prefix), key...))
}

// HasAncient is a noop passthrough that just forwards the request to the underlying
// database.
func (t *table) HasAncient(kind string, number uint64) (bool, error) {
	return t.db.HasAncient(kind, number)
}

// Ancient is a noop passthrough that just forwards the request to the underlying
// database.
func (t *table) Ancient(kind string, number uint64) ([]byte, error) {
	return t.db.Ancient(kind, number)
}

// AncientRange is a noop passthrough that just forwards the request to the underlying
// database.
func (t *table) AncientRange(kind string, start, count, maxBytes uint64) ([][]byte, error) {
	return t.db.AncientRange(kind, start, count, maxBytes)
}

// Ancients is a noop passthrough that just forwards the request to the underlying
// database.
func (t *table) Ancients() (uint64, error) {
	return t.db.Ancients()
}

<<<<<<< HEAD
// ItemAmountInAncient returns the actual length of current ancientDB.
func (t *table) ItemAmountInAncient() (uint64, error) {
	return t.db.ItemAmountInAncient()
}

// AncientOffSet returns the offset of current ancientDB.
func (t *table) AncientOffSet() uint64 {
	return t.db.AncientOffSet()
=======
// Tail is a noop passthrough that just forwards the request to the underlying
// database.
func (t *table) Tail() (uint64, error) {
	return t.db.Tail()
>>>>>>> bed84606
}

// AncientSize is a noop passthrough that just forwards the request to the underlying
// database.
func (t *table) AncientSize(kind string) (uint64, error) {
	return t.db.AncientSize(kind)
}

// ModifyAncients runs an ancient write operation on the underlying database.
func (t *table) ModifyAncients(fn func(ethdb.AncientWriteOp) error) (int64, error) {
	return t.db.ModifyAncients(fn)
}

func (t *table) ReadAncients(fn func(reader ethdb.AncientReaderOp) error) (err error) {
	return t.db.ReadAncients(fn)
}

// TruncateHead is a noop passthrough that just forwards the request to the underlying
// database.
func (t *table) TruncateHead(items uint64) (uint64, error) {
	return t.db.TruncateHead(items)
}

// TruncateTail is a noop passthrough that just forwards the request to the underlying
// database.
func (t *table) TruncateTail(items uint64) (uint64, error) {
	return t.db.TruncateTail(items)
}

// Sync is a noop passthrough that just forwards the request to the underlying
// database.
func (t *table) Sync() error {
	return t.db.Sync()
}

// MigrateTable processes the entries in a given table in sequence
// converting them to a new format if they're of an old format.
func (t *table) MigrateTable(kind string, convert convertLegacyFn) error {
	return t.db.MigrateTable(kind, convert)
}

// AncientDatadir returns the ancient datadir of the underlying database.
func (t *table) AncientDatadir() (string, error) {
	return t.db.AncientDatadir()
}

// Put inserts the given value into the database at a prefixed version of the
// provided key.
func (t *table) Put(key []byte, value []byte) error {
	return t.db.Put(append([]byte(t.prefix), key...), value)
}

// Delete removes the given prefixed key from the database.
func (t *table) Delete(key []byte) error {
	return t.db.Delete(append([]byte(t.prefix), key...))
}

// NewIterator creates a binary-alphabetical iterator over a subset
// of database content with a particular key prefix, starting at a particular
// initial key (or after, if it does not exist).
func (t *table) NewIterator(prefix []byte, start []byte) ethdb.Iterator {
	innerPrefix := append([]byte(t.prefix), prefix...)
	iter := t.db.NewIterator(innerPrefix, start)
	return &tableIterator{
		iter:   iter,
		prefix: t.prefix,
	}
}

// Stat returns a particular internal stat of the database.
func (t *table) Stat(property string) (string, error) {
	return t.db.Stat(property)
}

// Compact flattens the underlying data store for the given key range. In essence,
// deleted and overwritten versions are discarded, and the data is rearranged to
// reduce the cost of operations needed to access them.
//
// A nil start is treated as a key before all keys in the data store; a nil limit
// is treated as a key after all keys in the data store. If both is nil then it
// will compact entire data store.
func (t *table) Compact(start []byte, limit []byte) error {
	// If no start was specified, use the table prefix as the first value
	if start == nil {
		start = []byte(t.prefix)
	} else {
		start = append([]byte(t.prefix), start...)
	}
	// If no limit was specified, use the first element not matching the prefix
	// as the limit
	if limit == nil {
		limit = []byte(t.prefix)
		for i := len(limit) - 1; i >= 0; i-- {
			// Bump the current character, stopping if it doesn't overflow
			limit[i]++
			if limit[i] > 0 {
				break
			}
			// Character overflown, proceed to the next or nil if the last
			if i == 0 {
				limit = nil
			}
		}
	} else {
		limit = append([]byte(t.prefix), limit...)
	}
	// Range correctly calculated based on table prefix, delegate down
	return t.db.Compact(start, limit)
}

// NewBatch creates a write-only database that buffers changes to its host db
// until a final write is called, each operation prefixing all keys with the
// pre-configured string.
func (t *table) NewBatch() ethdb.Batch {
	return &tableBatch{t.db.NewBatch(), t.prefix}
}

<<<<<<< HEAD
func (t *table) DiffStore() ethdb.KeyValueStore {
	return nil
}

func (t *table) SetDiffStore(diff ethdb.KeyValueStore) {
	panic("not implement")
}

=======
>>>>>>> bed84606
// NewBatchWithSize creates a write-only database batch with pre-allocated buffer.
func (t *table) NewBatchWithSize(size int) ethdb.Batch {
	return &tableBatch{t.db.NewBatchWithSize(size), t.prefix}
}

<<<<<<< HEAD
=======
// NewSnapshot creates a database snapshot based on the current state.
// The created snapshot will not be affected by all following mutations
// happened on the database.
func (t *table) NewSnapshot() (ethdb.Snapshot, error) {
	return t.db.NewSnapshot()
}

>>>>>>> bed84606
// tableBatch is a wrapper around a database batch that prefixes each key access
// with a pre-configured string.
type tableBatch struct {
	batch  ethdb.Batch
	prefix string
}

// Put inserts the given value into the batch for later committing.
func (b *tableBatch) Put(key, value []byte) error {
	return b.batch.Put(append([]byte(b.prefix), key...), value)
}

// Delete inserts the a key removal into the batch for later committing.
func (b *tableBatch) Delete(key []byte) error {
	return b.batch.Delete(append([]byte(b.prefix), key...))
}

// ValueSize retrieves the amount of data queued up for writing.
func (b *tableBatch) ValueSize() int {
	return b.batch.ValueSize()
}

// Write flushes any accumulated data to disk.
func (b *tableBatch) Write() error {
	return b.batch.Write()
}

// Reset resets the batch for reuse.
func (b *tableBatch) Reset() {
	b.batch.Reset()
}

// tableReplayer is a wrapper around a batch replayer which truncates
// the added prefix.
type tableReplayer struct {
	w      ethdb.KeyValueWriter
	prefix string
}

// Put implements the interface KeyValueWriter.
func (r *tableReplayer) Put(key []byte, value []byte) error {
	trimmed := key[len(r.prefix):]
	return r.w.Put(trimmed, value)
}

// Delete implements the interface KeyValueWriter.
func (r *tableReplayer) Delete(key []byte) error {
	trimmed := key[len(r.prefix):]
	return r.w.Delete(trimmed)
}

// Replay replays the batch contents.
func (b *tableBatch) Replay(w ethdb.KeyValueWriter) error {
	return b.batch.Replay(&tableReplayer{w: w, prefix: b.prefix})
}

// tableIterator is a wrapper around a database iterator that prefixes each key access
// with a pre-configured string.
type tableIterator struct {
	iter   ethdb.Iterator
	prefix string
}

// Next moves the iterator to the next key/value pair. It returns whether the
// iterator is exhausted.
func (iter *tableIterator) Next() bool {
	return iter.iter.Next()
}

// Error returns any accumulated error. Exhausting all the key/value pairs
// is not considered to be an error.
func (iter *tableIterator) Error() error {
	return iter.iter.Error()
}

// Key returns the key of the current key/value pair, or nil if done. The caller
// should not modify the contents of the returned slice, and its contents may
// change on the next call to Next.
func (iter *tableIterator) Key() []byte {
	key := iter.iter.Key()
	if key == nil {
		return nil
	}
	return key[len(iter.prefix):]
}

// Value returns the value of the current key/value pair, or nil if done. The
// caller should not modify the contents of the returned slice, and its contents
// may change on the next call to Next.
func (iter *tableIterator) Value() []byte {
	return iter.iter.Value()
}

// Release releases associated resources. Release should always succeed and can
// be called multiple times without causing error.
func (iter *tableIterator) Release() {
	iter.iter.Release()
}<|MERGE_RESOLUTION|>--- conflicted
+++ resolved
@@ -74,7 +74,6 @@
 	return t.db.Ancients()
 }
 
-<<<<<<< HEAD
 // ItemAmountInAncient returns the actual length of current ancientDB.
 func (t *table) ItemAmountInAncient() (uint64, error) {
 	return t.db.ItemAmountInAncient()
@@ -83,12 +82,12 @@
 // AncientOffSet returns the offset of current ancientDB.
 func (t *table) AncientOffSet() uint64 {
 	return t.db.AncientOffSet()
-=======
+}
+
 // Tail is a noop passthrough that just forwards the request to the underlying
 // database.
 func (t *table) Tail() (uint64, error) {
 	return t.db.Tail()
->>>>>>> bed84606
 }
 
 // AncientSize is a noop passthrough that just forwards the request to the underlying
@@ -206,7 +205,6 @@
 	return &tableBatch{t.db.NewBatch(), t.prefix}
 }
 
-<<<<<<< HEAD
 func (t *table) DiffStore() ethdb.KeyValueStore {
 	return nil
 }
@@ -215,15 +213,11 @@
 	panic("not implement")
 }
 
-=======
->>>>>>> bed84606
 // NewBatchWithSize creates a write-only database batch with pre-allocated buffer.
 func (t *table) NewBatchWithSize(size int) ethdb.Batch {
 	return &tableBatch{t.db.NewBatchWithSize(size), t.prefix}
 }
 
-<<<<<<< HEAD
-=======
 // NewSnapshot creates a database snapshot based on the current state.
 // The created snapshot will not be affected by all following mutations
 // happened on the database.
@@ -231,7 +225,6 @@
 	return t.db.NewSnapshot()
 }
 
->>>>>>> bed84606
 // tableBatch is a wrapper around a database batch that prefixes each key access
 // with a pre-configured string.
 type tableBatch struct {
