// Copyright 2022 The go-ethereum Authors
// This file is part of the go-ethereum library.
//
// The go-ethereum library is free software: you can redistribute it and/or modify
// it under the terms of the GNU Lesser General Public License as published by
// the Free Software Foundation, either version 3 of the License, or
// (at your option) any later version.
//
// The go-ethereum library is distributed in the hope that it will be useful,
// but WITHOUT ANY WARRANTY; without even the implied warranty of
// MERCHANTABILITY or FITNESS FOR A PARTICULAR PURPOSE. See the
// GNU Lesser General Public License for more details.
//
// You should have received a copy of the GNU Lesser General Public License
// along with the go-ethereum library. If not, see <http://www.gnu.org/licenses/>.

package rawdb

import (
	"errors"
	"fmt"
	"math/big"
	"sync"
	"sync/atomic"
	"time"

	"github.com/ethereum/go-ethereum/common"
	"github.com/ethereum/go-ethereum/core/rawdb/eradb"
	"github.com/ethereum/go-ethereum/core/types"
	"github.com/ethereum/go-ethereum/ethdb"
	"github.com/ethereum/go-ethereum/log"
	"github.com/ethereum/go-ethereum/params"
	"github.com/ethereum/go-ethereum/rlp"
)

const (
	// freezerRecheckInterval is the frequency to check the key-value database for
	// chain progression that might permit new blocks to be frozen into immutable
	// storage.
	freezerRecheckInterval = time.Minute

	// freezerBatchLimit is the maximum number of blocks to freeze in one batch
	// before doing an fsync and deleting it from the key-value store.
	// TODO(galaio): For BSC, the 0.75 interval and freezing of 30,000 blocks will seriously affect performance.
	// It is temporarily adjusted to 100, and improves the freezing performance later.
	freezerBatchLimit = 100
)

var (
	missFreezerEnvErr = errors.New("missing freezer env error")
)

// chainFreezer is a wrapper of chain ancient store with additional chain freezing
// feature. The background thread will keep moving ancient chain segments from
// key-value database to flat files for saving space on live database.
type chainFreezer struct {
	ancients ethdb.AncientStore // Ancient store for storing cold chain segment

	// Optional Era database used as a backup for the pruned chain.
	eradb *eradb.Store

	quit    chan struct{}
	wg      sync.WaitGroup
	trigger chan chan struct{} // Manual blocking freeze trigger, test determinism

	threshold atomic.Uint64 // Number of recent blocks not to freeze (params.FullImmutabilityThreshold apart from tests)

	freezeEnv    atomic.Value
	blockHistory atomic.Uint64
	waitEnvTimes int
}

// newChainFreezer initializes the freezer for ancient chain segment.
//
//   - if the empty directory is given, initializes the pure in-memory
//     state freezer (e.g. dev mode).
//   - if non-empty directory is given, initializes the regular file-based
//     state freezer.
<<<<<<< HEAD
func newChainFreezer(datadir string, eraDir string, namespace string, readonly bool, multiDatabase bool) (*chainFreezer, error) {
=======
func newChainFreezer(datadir string, namespace string, readonly bool) (*chainFreezer, error) {
>>>>>>> c4c437b7
	var (
		err     error
		freezer ethdb.AncientStore
	)
	if datadir == "" {
		freezer = NewMemoryFreezer(readonly, chainFreezerTableConfigs)
	} else {
		freezer, err = NewFreezer(datadir, namespace, readonly, freezerTableSize, chainFreezerTableConfigs)
	}
	if err != nil {
		return nil, err
	}
<<<<<<< HEAD
	edb, err := eradb.New(resolveChainEraDir(datadir, eraDir))
	if err != nil {
		return nil, err
	}
	cf := chainFreezer{
		ancients:      freezer,
		eradb:         edb,
		quit:          make(chan struct{}),
		trigger:       make(chan chan struct{}),
		multiDatabase: multiDatabase,
	}
=======
	cf := chainFreezer{
		AncientStore: freezer,
		quit:         make(chan struct{}),
		trigger:      make(chan chan struct{}),
	}
>>>>>>> c4c437b7
	// After enabling pruneAncient, the ancient data is not retained. In some specific scenarios where it is
	// necessary to roll back to blocks prior to the finalized block, it is mandatory to keep the most recent 90,000 blocks in the database to ensure proper functionality and rollback capability.
	cf.threshold.Store(params.FullImmutabilityThreshold)
	return &cf, nil
}

// resetFreezerMeta resets the tail metadata of the chain freezer.
func resetFreezerMeta(datadir string, namespace string, legacyOffset uint64) error {
	if datadir == "" {
		return nil
	}

	freezer, err := NewFreezer(datadir, namespace, false, freezerTableSize, chainFreezerTableConfigs)
	if err != nil {
		return err
	}
	defer freezer.Close()
	return freezer.resetTailMeta(legacyOffset)
}

// Close closes the chain freezer instance and terminates the background thread.
func (f *chainFreezer) Close() error {
	select {
	case <-f.quit:
	default:
		close(f.quit)
	}
	f.wg.Wait()

	if f.eradb != nil {
		f.eradb.Close()
	}
	return f.ancients.Close()
}

// readHeadNumber returns the number of chain head block. 0 is returned if the
// block is unknown or not available yet.
func (f *chainFreezer) readHeadNumber(db ethdb.Reader) uint64 {
	hash := ReadHeadBlockHash(db)
	if hash == (common.Hash{}) {
		log.Error("Head block is not reachable")
		return 0
	}
	number := ReadHeaderNumber(db, hash)
	if number == nil {
		log.Error("Number of head block is missing")
		return 0
	}
	return *number
}

// readFinalizedNumber returns the number of finalized block. 0 is returned
// if the block is unknown or not available yet.
func (f *chainFreezer) readFinalizedNumber(db ethdb.Reader) uint64 {
	hash := ReadFinalizedBlockHash(db)
	if hash == (common.Hash{}) {
		return 0
	}
	number := ReadHeaderNumber(db, hash)
	if number == nil {
		log.Error("Number of finalized block is missing")
		return 0
	}
	return *number
}

// freezeThreshold returns the threshold for chain freezing. It's determined
// by formula: max(finality, HEAD-params.FullImmutabilityThreshold).
func (f *chainFreezer) freezeThreshold(db ethdb.Reader) (uint64, error) {
	var (
		head      = f.readHeadNumber(db)
		final     = f.readFinalizedNumber(db)
		headLimit uint64
	)
	if head > params.FullImmutabilityThreshold {
		headLimit = head - params.FullImmutabilityThreshold
	}
	if final == 0 && headLimit == 0 {
		return 0, errors.New("freezing threshold is not available")
	}
	return max(final, headLimit), nil
}

// freeze is a background thread that periodically checks the blockchain for any
// import progress and moves ancient data from the fast database into the freezer.
//
// This functionality is deliberately broken off from block importing to avoid
// incurring additional data shuffling delays on block propagation.
func (f *chainFreezer) freeze(db ethdb.KeyValueStore, continueFreeze bool) {
	var (
		backoff   bool
		triggered chan struct{} // Used in tests
		nfdb      = &nofreezedb{KeyValueStore: db}
	)
	timer := time.NewTimer(freezerRecheckInterval)
	defer timer.Stop()

	for {
		select {
		case <-f.quit:
			log.Info("Freezer shutting down")
			return
		default:
		}
		if backoff {
			// If we were doing a manual trigger, notify it
			if triggered != nil {
				triggered <- struct{}{}
				triggered = nil
			}
			select {
			case <-timer.C:
				backoff = false
				timer.Reset(freezerRecheckInterval)
			case triggered = <-f.trigger:
				backoff = false
			case <-f.quit:
				return
			}
		}

		var (
			frozen    uint64
			threshold uint64
			first     uint64 // the first block to freeze
			last      uint64 // the last block to freeze

			hash   common.Hash
			number *uint64
			head   *types.Header
			err    error
		)

		// TODO(Nathan): use finalized block as the chain freeze indicator, to be activated
		useFinalizedForFreeze := false
		if useFinalizedForFreeze {
			threshold, err = f.freezeThreshold(nfdb)
			if err != nil {
				backoff = true
				log.Debug("Current full block not old enough to freeze", "err", err)
				continue
			}
			frozen, _ := f.Ancients() // no error will occur, safe to ignore

			// Short circuit if the blocks below threshold are already frozen.
			if frozen != 0 && frozen-1 >= threshold {
				backoff = true
				log.Debug("Ancient blocks frozen already", "threshold", threshold, "frozen", frozen)
				continue
			}

			hash = ReadHeadBlockHash(nfdb)
			if hash == (common.Hash{}) {
				log.Debug("Current full block hash unavailable") // new chain, empty database
				backoff = true
				continue
			}
			number = ReadHeaderNumber(nfdb, hash)
			if number == nil {
				log.Error("Current full block number unavailable", "hash", hash)
				backoff = true
				continue
			}
			head = ReadHeader(nfdb, hash, *number)
			if head == nil {
				log.Error("Current full block unavailable", "number", *number, "hash", hash)
				backoff = true
				continue
			}

			first = frozen
			last = threshold
			if last-first+1 > freezerBatchLimit {
				last = freezerBatchLimit + first - 1
			}
		} else {
			// Retrieve the freezing threshold.
			hash = ReadHeadBlockHash(nfdb)
			if hash == (common.Hash{}) {
				log.Debug("Current full block hash unavailable") // new chain, empty database
				backoff = true
				continue
			}
			number = ReadHeaderNumber(nfdb, hash)
			threshold = f.threshold.Load()
			frozen, _ := f.Ancients() // no error will occur, safe to ignore
			switch {
			case number == nil:
				log.Error("Current full block number unavailable", "hash", hash)
				backoff = true
				continue

			case *number < threshold:
				log.Debug("Current full block not old enough to freeze", "number", *number, "hash", hash, "delay", threshold)
				backoff = true
				continue

			case *number-threshold <= frozen:
				log.Debug("Ancient blocks frozen already", "number", *number, "hash", hash, "frozen", frozen)
				backoff = true
				continue
			}
			head = ReadHeader(nfdb, hash, *number)
			if head == nil {
				log.Error("Current full block unavailable", "number", *number, "hash", hash)
				backoff = true
				continue
			}
			first, _ = f.Ancients()
			last = *number - threshold
			if last-first > freezerBatchLimit {
				last = first + freezerBatchLimit
			}
		}

		// check env first before chain freeze, it must wait when the env is necessary
		if err := f.checkFreezerEnv(); err != nil {
			f.waitEnvTimes++
			if f.waitEnvTimes%30 == 0 {
				log.Warn("Freezer need related env, may wait for a while, and it's not a issue when non-import block", "err", err)
				return
			}
			backoff = true
			continue
		}

		// Seems we have data ready to be frozen, process in usable batches
		var (
			start = time.Now()
		)

		ancients, err := f.freezeRangeWithBlobs(nfdb, first, last)
		if err != nil {
			log.Error("Error in block freeze operation", "err", err)
			backoff = true
			continue
		}
		// Batch of blocks have been frozen, flush them before wiping from key-value store
		if err := f.SyncAncient(); err != nil {
			log.Crit("Failed to flush frozen tables", "err", err)
		}
		// Wipe out all data from the active database
		batch := db.NewBatch()
		for i := 0; i < len(ancients); i++ {
			// Always keep the genesis block in active database
			if first+uint64(i) != 0 {
				DeleteBlockWithoutNumber(batch, ancients[i], first+uint64(i))
				DeleteCanonicalHash(batch, first+uint64(i))
			}
		}
		if err := batch.Write(); err != nil {
			log.Crit("Failed to delete frozen canonical blocks", "err", err)
		}
		batch.Reset()

		// Wipe out side chains also and track dangling side chains
		var dangling []common.Hash
		frozen, _ = f.Ancients() // Needs reload after during freezeRange
		for number := first; number < frozen; number++ {
			// Always keep the genesis block in active database
			if number != 0 {
				dangling = ReadAllHashes(db, number)
				for _, hash := range dangling {
					log.Trace("Deleting side chain", "number", number, "hash", hash)
					DeleteBlock(batch, hash, number)
				}
			}
		}
		if err := batch.Write(); err != nil {
			log.Crit("Failed to delete frozen side blocks", "err", err)
		}
		batch.Reset()

		// Step into the future and delete any dangling side chains
		if frozen > 0 {
			tip := frozen
			for len(dangling) > 0 {
				drop := make(map[common.Hash]struct{})
				for _, hash := range dangling {
					log.Debug("Dangling parent from Freezer", "number", tip-1, "hash", hash)
					drop[hash] = struct{}{}
				}
				children := ReadAllHashes(db, tip)
				for i := 0; i < len(children); i++ {
					// Dig up the child and ensure it's dangling
					child := ReadHeader(nfdb, children[i], tip)
					if child == nil {
						log.Error("Missing dangling header", "number", tip, "hash", children[i])
						continue
					}
					if _, ok := drop[child.ParentHash]; !ok {
						children = append(children[:i], children[i+1:]...)
						i--
						continue
					}
					// Delete all block data associated with the child
					log.Debug("Deleting dangling block", "number", tip, "hash", children[i], "parent", child.ParentHash)
					DeleteBlock(batch, children[i], tip)
				}
				dangling = children
				tip++
			}
			if err := batch.Write(); err != nil {
				log.Crit("Failed to delete dangling side blocks", "err", err)
			}
		}

		// Log something friendly for the user
		context := []interface{}{
			"blocks", frozen - first, "elapsed", common.PrettyDuration(time.Since(start)), "number", frozen - 1,
		}
		if n := len(ancients); n > 0 {
			context = append(context, []interface{}{"hash", ancients[n-1]}...)
		}
		log.Debug("Deep froze chain segment", context...)

		env, _ := f.freezeEnv.Load().(*ethdb.FreezerEnv)
		// try prune blob data after cancun fork
		if isCancun(env, head.Number, head.Time) {
			f.tryPruneBlobAncientTable(env, *number)
		}
		f.tryPruneHistoryBlock(*number)

		// TODO(galaio): Temporarily comment that the current BSC is suitable for small-volume writes,
		// and then the large-volume mode will be enabled after optimizing the freeze performance of ancient.
		if !continueFreeze {
			backoff = true
			continue
		}
		// Avoid database thrashing with tiny writes
		if frozen-first < freezerBatchLimit {
			backoff = true
		}
	}
}

func (f *chainFreezer) tryPruneBlobAncientTable(env *ethdb.FreezerEnv, num uint64) {
	extraReserve := getBlobExtraReserveFromEnv(env)
	// It means that there is no need for pruning
	if extraReserve == 0 {
		return
	}
	reserveThreshold := params.MinBlocksForBlobRequests + extraReserve
	if num <= reserveThreshold {
		return
	}
	expectTail := num - reserveThreshold

	// check if the head is larger than expectTail, it occurs when a large number of historical blocks are not frozen in time
	// expect: blobAncientTail < expectTail < ancientHead
	ancientHead, err := f.Ancients()
	if err != nil {
		log.Error("Cannot get ancients", "err", err)
		return
	}
	if ancientHead <= expectTail {
		return
	}

	start := time.Now()
	if _, err := f.TruncateTableTail(ChainFreezerBlobSidecarTable, expectTail); err != nil {
		log.Error("Cannot prune blob ancient", "block", num, "expectTail", expectTail, "err", err)
		return
	}
	log.Debug("Chain freezer prune useless blobs, now ancient data is", "from", expectTail, "to", num, "cost", common.PrettyDuration(time.Since(start)))
}

func getBlobExtraReserveFromEnv(env *ethdb.FreezerEnv) uint64 {
	if env == nil {
		return params.DefaultExtraReserveForBlobRequests
	}
	return env.BlobExtraReserve
}

func (f *chainFreezer) freezeRangeWithBlobs(nfdb *nofreezedb, number, limit uint64) (hashes []common.Hash, err error) {
	defer func() {
		log.Debug("freezeRangeWithBlobs", "from", number, "to", limit, "err", err)
	}()
	lastHash := ReadCanonicalHash(nfdb, limit)
	if lastHash == (common.Hash{}) {
		return nil, fmt.Errorf("canonical hash missing, can't freeze block %d", limit)
	}
	last, _ := ReadHeaderAndRaw(nfdb, lastHash, limit)
	if last == nil {
		return nil, fmt.Errorf("block header missing, can't freeze block %d", limit)
	}
	env, _ := f.freezeEnv.Load().(*ethdb.FreezerEnv)
	if !isCancun(env, last.Number, last.Time) {
		return f.freezeRange(nfdb, number, limit)
	}

	var (
		cancunNumber uint64
		preHashes    []common.Hash
	)
	for i := number; i <= limit; i++ {
		hash := ReadCanonicalHash(nfdb, i)
		if hash == (common.Hash{}) {
			return nil, fmt.Errorf("canonical hash missing, can't freeze block %d", i)
		}
		h, header := ReadHeaderAndRaw(nfdb, hash, i)
		if len(header) == 0 {
			return nil, fmt.Errorf("block header missing, can't freeze block %d", i)
		}
		if isCancun(env, h.Number, h.Time) {
			cancunNumber = i
			break
		}
	}

	// freeze pre cancun
	preHashes, err = f.freezeRange(nfdb, number, cancunNumber-1)
	if err != nil {
		return preHashes, err
	}

	if err = ResetEmptyBlobAncientTable(f, cancunNumber); err != nil {
		return preHashes, err
	}
	// freeze post cancun
	postHashes, err := f.freezeRange(nfdb, cancunNumber, limit)
	hashes = append(preHashes, postHashes...)
	return hashes, err
}

// freezeRange moves a batch of chain segments from the fast database to the freezer.
// The parameters (number, limit) specify the relevant block range, both of which
// are included.
func (f *chainFreezer) freezeRange(nfdb *nofreezedb, number, limit uint64) (hashes []common.Hash, err error) {
	if number > limit {
		return nil, nil
	}

	env, _ := f.freezeEnv.Load().(*ethdb.FreezerEnv)
	hashes = make([]common.Hash, 0, limit-number+1)
	_, err = f.ModifyAncients(func(op ethdb.AncientWriteOp) error {
		for ; number <= limit; number++ {
			// Retrieve all the components of the canonical block.
			hash := ReadCanonicalHash(nfdb, number)
			if hash == (common.Hash{}) {
				return fmt.Errorf("canonical hash missing, can't freeze block %d", number)
			}
			h, header := ReadHeaderAndRaw(nfdb, hash, number)
			if len(header) == 0 {
				return fmt.Errorf("block header missing, can't freeze block %d", number)
			}
			body := ReadBodyRLP(nfdb, hash, number)
			if len(body) == 0 {
				return fmt.Errorf("block body missing, can't freeze block %d", number)
			}
			receipts := ReadReceiptsRLP(nfdb, hash, number)
			if len(receipts) == 0 {
				return fmt.Errorf("block receipts missing, can't freeze block %d", number)
			}
			td := ReadTdRLP(nfdb, hash, number)
			if len(td) == 0 {
				return fmt.Errorf("total difficulty missing, can't freeze block %d", number)
			}
			// blobs is nil before cancun fork
			var sidecars rlp.RawValue
			if isCancun(env, h.Number, h.Time) {
				sidecars = ReadBlobSidecarsRLP(nfdb, hash, number)
				if len(sidecars) == 0 {
					return fmt.Errorf("block blobs missing, can't freeze block %d", number)
				}
			}

			// Write to the batch.
			if err := op.AppendRaw(ChainFreezerHashTable, number, hash[:]); err != nil {
				return fmt.Errorf("can't write hash to Freezer: %v", err)
			}
			if err := op.AppendRaw(ChainFreezerHeaderTable, number, header); err != nil {
				return fmt.Errorf("can't write header to Freezer: %v", err)
			}
			if err := op.AppendRaw(ChainFreezerBodiesTable, number, body); err != nil {
				return fmt.Errorf("can't write body to Freezer: %v", err)
			}
			if err := op.AppendRaw(ChainFreezerReceiptTable, number, receipts); err != nil {
				return fmt.Errorf("can't write receipts to Freezer: %v", err)
			}
			if err := op.AppendRaw(ChainFreezerDifficultyTable, number, td); err != nil {
				return fmt.Errorf("can't write td to Freezer: %v", err)
			}
			if isCancun(env, h.Number, h.Time) {
				if err := op.AppendRaw(ChainFreezerBlobSidecarTable, number, sidecars); err != nil {
					return fmt.Errorf("can't write blobs to Freezer: %v", err)
				}
			}

			hashes = append(hashes, hash)
		}
		return nil
	})
	return hashes, err
}

func (f *chainFreezer) SetupFreezerEnv(env *ethdb.FreezerEnv, blockHistory uint64) error {
	f.freezeEnv.Store(env)
	f.blockHistory.Store(blockHistory)
	return nil
}

func (f *chainFreezer) checkFreezerEnv() error {
	_, exist := f.freezeEnv.Load().(*ethdb.FreezerEnv)
	if exist {
		return nil
	}
	return missFreezerEnvErr
}

// tryPruneHistoryBlock try prune ancient data keep blockHistory
func (f *chainFreezer) tryPruneHistoryBlock(best uint64) {
	blockHistory := f.blockHistory.Load()
	if blockHistory == 0 || best <= blockHistory {
		return
	}

	expectTail := best - blockHistory
	ancientHead, err := f.Ancients()
	if err != nil {
		log.Warn("PruneHistoryBlock query Ancients error", "best", best, "err", err)
		return
	}
	if expectTail > ancientHead {
		expectTail = ancientHead
	}
	old, err := f.TruncateTail(expectTail)
	if err != nil {
		log.Warn("PruneHistoryBlock TruncateTail error", "best", best,
			"expectTail", expectTail, "blockHistory", blockHistory, "err", err)
		return
	}
	log.Debug("Prune block history successful", "oldtail", old, "tail", expectTail, "best", best, "history", blockHistory)
}

func isCancun(env *ethdb.FreezerEnv, num *big.Int, time uint64) bool {
	if env == nil || env.ChainCfg == nil {
		return false
	}

	return env.ChainCfg.IsCancun(num, time)
}

func ResetEmptyBlobAncientTable(db ethdb.AncientWriter, next uint64) error {
	return db.ResetTable(ChainFreezerBlobSidecarTable, next, true)
}

// Ancient retrieves an ancient binary blob from the append-only immutable files.
func (f *chainFreezer) Ancient(kind string, number uint64) ([]byte, error) {
	// Lookup the entry in the underlying ancient store, assuming that
	// headers and hashes are always available.
	if chainFreezerTableConfigs[kind].prunable == false {
		return f.ancients.Ancient(kind, number)
	}
	tail, err := f.ancients.Tail()
	if err != nil {
		return nil, err
	}
	// Lookup the entry in the underlying ancient store if it's not pruned
	if number >= tail {
		return f.ancients.Ancient(kind, number)
	}
	// Lookup the entry in the optional era backend
	if f.eradb == nil {
		return nil, errOutOfBounds
	}
	switch kind {
	case ChainFreezerBodiesTable:
		return f.eradb.GetRawBody(number)
	case ChainFreezerReceiptTable:
		return f.eradb.GetRawReceipts(number)
	}
	return nil, errUnknownTable
}

// ReadAncients executes an operation while preventing mutations to the freezer,
// i.e. if fn performs multiple reads, they will be consistent with each other.
func (f *chainFreezer) ReadAncients(fn func(ethdb.AncientReaderOp) error) (err error) {
	if store, ok := f.ancients.(*Freezer); ok {
		store.writeLock.Lock()
		defer store.writeLock.Unlock()
	}
	return fn(f)
}

// Methods below are just pass-through to the underlying ancient store.

func (f *chainFreezer) Ancients() (uint64, error) {
	return f.ancients.Ancients()
}

// ItemAmountInAncient returns the actual length of current ancientDB.
func (f *chainFreezer) ItemAmountInAncient() (uint64, error) {
	return f.ancients.ItemAmountInAncient()
}

// AncientOffSet returns the offset of current ancientDB.
func (f *chainFreezer) AncientOffSet() uint64 {
	return f.ancients.AncientOffSet()
}

func (f *chainFreezer) Tail() (uint64, error) {
	return f.ancients.Tail()
}

func (f *chainFreezer) AncientSize(kind string) (uint64, error) {
	return f.ancients.AncientSize(kind)
}

func (f *chainFreezer) AncientRange(kind string, start, count, maxBytes uint64) ([][]byte, error) {
	return f.ancients.AncientRange(kind, start, count, maxBytes)
}

func (f *chainFreezer) ModifyAncients(fn func(ethdb.AncientWriteOp) error) (int64, error) {
	return f.ancients.ModifyAncients(fn)
}

func (f *chainFreezer) TruncateHead(items uint64) (uint64, error) {
	return f.ancients.TruncateHead(items)
}

func (f *chainFreezer) TruncateTail(items uint64) (uint64, error) {
	return f.ancients.TruncateTail(items)
}

func (f *chainFreezer) TruncateTableTail(kind string, tail uint64) (uint64, error) {
	return f.ancients.TruncateTableTail(kind, tail)
}

func (f *chainFreezer) ResetTable(kind string, startAt uint64, onlyEmpty bool) error {
	return f.ancients.ResetTable(kind, startAt, onlyEmpty)
}

func (f *chainFreezer) SyncAncient() error {
	return f.ancients.SyncAncient()
}<|MERGE_RESOLUTION|>--- conflicted
+++ resolved
@@ -76,11 +76,7 @@
 //     state freezer (e.g. dev mode).
 //   - if non-empty directory is given, initializes the regular file-based
 //     state freezer.
-<<<<<<< HEAD
-func newChainFreezer(datadir string, eraDir string, namespace string, readonly bool, multiDatabase bool) (*chainFreezer, error) {
-=======
-func newChainFreezer(datadir string, namespace string, readonly bool) (*chainFreezer, error) {
->>>>>>> c4c437b7
+func newChainFreezer(datadir string, eraDir string, namespace string, readonly bool) (*chainFreezer, error) {
 	var (
 		err     error
 		freezer ethdb.AncientStore
@@ -93,25 +89,16 @@
 	if err != nil {
 		return nil, err
 	}
-<<<<<<< HEAD
 	edb, err := eradb.New(resolveChainEraDir(datadir, eraDir))
 	if err != nil {
 		return nil, err
 	}
 	cf := chainFreezer{
-		ancients:      freezer,
-		eradb:         edb,
-		quit:          make(chan struct{}),
-		trigger:       make(chan chan struct{}),
-		multiDatabase: multiDatabase,
-	}
-=======
-	cf := chainFreezer{
-		AncientStore: freezer,
-		quit:         make(chan struct{}),
-		trigger:      make(chan chan struct{}),
-	}
->>>>>>> c4c437b7
+		ancients: freezer,
+		eradb:    edb,
+		quit:     make(chan struct{}),
+		trigger:  make(chan chan struct{}),
+	}
 	// After enabling pruneAncient, the ancient data is not retained. In some specific scenarios where it is
 	// necessary to roll back to blocks prior to the finalized block, it is mandatory to keep the most recent 90,000 blocks in the database to ensure proper functionality and rollback capability.
 	cf.threshold.Store(params.FullImmutabilityThreshold)
