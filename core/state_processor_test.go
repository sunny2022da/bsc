// Copyright 2020 The go-ethereum Authors
// This file is part of the go-ethereum library.
//
// The go-ethereum library is free software: you can redistribute it and/or modify
// it under the terms of the GNU Lesser General Public License as published by
// the Free Software Foundation, either version 3 of the License, or
// (at your option) any later version.
//
// The go-ethereum library is distributed in the hope that it will be useful,
// but WITHOUT ANY WARRANTY; without even the implied warranty of
// MERCHANTABILITY or FITNESS FOR A PARTICULAR PURPOSE. See the
// GNU Lesser General Public License for more details.
//
// You should have received a copy of the GNU Lesser General Public License
// along with the go-ethereum library. If not, see <http://www.gnu.org/licenses/>.

package core

import (
	"crypto/ecdsa"
	"errors"
	"math"
	"math/big"
	"testing"

	"github.com/ethereum/go-ethereum/common"
	"github.com/ethereum/go-ethereum/consensus"
	"github.com/ethereum/go-ethereum/consensus/beacon"
	"github.com/ethereum/go-ethereum/consensus/ethash"
	"github.com/ethereum/go-ethereum/consensus/misc/eip1559"
	"github.com/ethereum/go-ethereum/consensus/misc/eip4844"
	"github.com/ethereum/go-ethereum/core/rawdb"
	"github.com/ethereum/go-ethereum/core/types"
	"github.com/ethereum/go-ethereum/crypto"
	"github.com/ethereum/go-ethereum/params"
	"github.com/ethereum/go-ethereum/trie"
	"github.com/holiman/uint256"
	"golang.org/x/crypto/sha3"
)

func u64(val uint64) *uint64 { return &val }

// TestStateProcessorErrors tests the output from the 'core' errors
// as defined in core/error.go. These errors are generated when the
// blockchain imports bad blocks, meaning blocks which have valid headers but
// contain invalid transactions
func TestStateProcessorErrors(t *testing.T) {
	var (
		config  = params.MergedTestChainConfig
		signer  = types.LatestSigner(config)
		key1, _ = crypto.HexToECDSA("b71c71a67e1177ad4e901695e1b4b9ee17ae16c6668d313eac2f96dbcda3f291")
		key2, _ = crypto.HexToECDSA("0202020202020202020202020202020202020202020202020202002020202020")
	)
	var makeTx = func(key *ecdsa.PrivateKey, nonce uint64, to common.Address, amount *big.Int, gasLimit uint64, gasPrice *big.Int, data []byte) *types.Transaction {
		tx, _ := types.SignTx(types.NewTransaction(nonce, to, amount, gasLimit, gasPrice, data), signer, key)
		return tx
	}
	var mkDynamicTx = func(nonce uint64, to common.Address, gasLimit uint64, gasTipCap, gasFeeCap *big.Int) *types.Transaction {
		tx, _ := types.SignTx(types.NewTx(&types.DynamicFeeTx{
			Nonce:     nonce,
			GasTipCap: gasTipCap,
			GasFeeCap: gasFeeCap,
			Gas:       gasLimit,
			To:        &to,
			Value:     big.NewInt(0),
		}), signer, key1)
		return tx
	}
	var mkDynamicCreationTx = func(nonce uint64, gasLimit uint64, gasTipCap, gasFeeCap *big.Int, data []byte) *types.Transaction {
		tx, _ := types.SignTx(types.NewTx(&types.DynamicFeeTx{
			Nonce:     nonce,
			GasTipCap: gasTipCap,
			GasFeeCap: gasFeeCap,
			Gas:       gasLimit,
			Value:     big.NewInt(0),
			Data:      data,
		}), signer, key1)
		return tx
	}
	var mkBlobTx = func(nonce uint64, to common.Address, gasLimit uint64, gasTipCap, gasFeeCap, blobGasFeeCap *big.Int, hashes []common.Hash) *types.Transaction {
		tx, err := types.SignTx(types.NewTx(&types.BlobTx{
			Nonce:      nonce,
			GasTipCap:  uint256.MustFromBig(gasTipCap),
			GasFeeCap:  uint256.MustFromBig(gasFeeCap),
			Gas:        gasLimit,
			To:         to,
			BlobHashes: hashes,
			BlobFeeCap: uint256.MustFromBig(blobGasFeeCap),
			Value:      new(uint256.Int),
		}), signer, key1)
		if err != nil {
			t.Fatal(err)
		}
		return tx
	}
	var mkSetCodeTx = func(nonce uint64, to common.Address, gasLimit uint64, gasTipCap, gasFeeCap *big.Int, authlist []types.SetCodeAuthorization) *types.Transaction {
		tx, err := types.SignTx(types.NewTx(&types.SetCodeTx{
			Nonce:     nonce,
			GasTipCap: uint256.MustFromBig(gasTipCap),
			GasFeeCap: uint256.MustFromBig(gasFeeCap),
			Gas:       gasLimit,
			To:        to,
			Value:     new(uint256.Int),
			AuthList:  authlist,
		}), signer, key1)
		if err != nil {
			t.Fatal(err)
		}
		return tx
	}

	{ // Tests against a 'recent' chain definition
		var (
			db    = rawdb.NewMemoryDatabase()
			gspec = &Genesis{
				Config: config,
				Alloc: types.GenesisAlloc{
					common.HexToAddress("0x71562b71999873DB5b286dF957af199Ec94617F7"): types.Account{
						Balance: big.NewInt(1000000000000000000), // 1 ether
						Nonce:   0,
					},
					common.HexToAddress("0xfd0810DD14796680f72adf1a371963d0745BCc64"): types.Account{
						Balance: big.NewInt(1000000000000000000), // 1 ether
						Nonce:   math.MaxUint64,
					},
				},
			}
<<<<<<< HEAD
			blockchain, _  = NewBlockChain(db, nil, gspec, nil, beacon.New(ethash.NewFaker()), vm.Config{}, nil, nil)
=======
			blockchain, _  = NewBlockChain(db, gspec, beacon.New(ethash.NewFaker()), nil)
>>>>>>> 12b4131f
			tooBigInitCode = [params.MaxInitCodeSize + 1]byte{}
		)

		defer blockchain.Stop()
		bigNumber := new(big.Int).SetBytes(common.MaxHash.Bytes())
		tooBigNumber := new(big.Int).Set(bigNumber)
		tooBigNumber.Add(tooBigNumber, common.Big1)
		for i, tt := range []struct {
			txs  []*types.Transaction
			want string
		}{
			{ // ErrNonceTooLow
				txs: []*types.Transaction{
					makeTx(key1, 0, common.Address{}, big.NewInt(0), params.TxGas, big.NewInt(875000000), nil),
					makeTx(key1, 0, common.Address{}, big.NewInt(0), params.TxGas, big.NewInt(875000000), nil),
				},
				want: "could not apply tx 1 [0x0026256b3939ed97e2c4a6f3fce8ecf83bdcfa6d507c47838c308a1fb0436f62]: nonce too low: address 0x71562b71999873DB5b286dF957af199Ec94617F7, tx: 0 state: 1",
			},
			{ // ErrNonceTooHigh
				txs: []*types.Transaction{
					makeTx(key1, 100, common.Address{}, big.NewInt(0), params.TxGas, big.NewInt(875000000), nil),
				},
				want: "could not apply tx 0 [0xdebad714ca7f363bd0d8121c4518ad48fa469ca81b0a081be3d10c17460f751b]: nonce too high: address 0x71562b71999873DB5b286dF957af199Ec94617F7, tx: 100 state: 0",
			},
			{ // ErrNonceMax
				txs: []*types.Transaction{
					makeTx(key2, math.MaxUint64, common.Address{}, big.NewInt(0), params.TxGas, big.NewInt(875000000), nil),
				},
				want: "could not apply tx 0 [0x84ea18d60eb2bb3b040e3add0eb72f757727122cc257dd858c67cb6591a85986]: nonce has max value: address 0xfd0810DD14796680f72adf1a371963d0745BCc64, nonce: 18446744073709551615",
			},
			{ // ErrGasLimitReached
				txs: []*types.Transaction{
					makeTx(key1, 0, common.Address{}, big.NewInt(0), 21000000, big.NewInt(875000000), nil),
				},
				want: "could not apply tx 0 [0xbd49d8dadfd47fb846986695f7d4da3f7b2c48c8da82dbc211a26eb124883de9]: gas limit reached",
			},
			{ // ErrInsufficientFundsForTransfer
				txs: []*types.Transaction{
					makeTx(key1, 0, common.Address{}, big.NewInt(1000000000000000000), params.TxGas, big.NewInt(875000000), nil),
				},
				want: "could not apply tx 0 [0x98c796b470f7fcab40aaef5c965a602b0238e1034cce6fb73823042dd0638d74]: insufficient funds for gas * price + value: address 0x71562b71999873DB5b286dF957af199Ec94617F7 have 1000000000000000000 want 1000018375000000000",
			},
			{ // ErrInsufficientFunds
				txs: []*types.Transaction{
					makeTx(key1, 0, common.Address{}, big.NewInt(0), params.TxGas, big.NewInt(900000000000000000), nil),
				},
				want: "could not apply tx 0 [0x4a69690c4b0cd85e64d0d9ea06302455b01e10a83db964d60281739752003440]: insufficient funds for gas * price + value: address 0x71562b71999873DB5b286dF957af199Ec94617F7 have 1000000000000000000 want 18900000000000000000000",
			},
			// ErrGasUintOverflow
			// One missing 'core' error is ErrGasUintOverflow: "gas uint64 overflow",
			// In order to trigger that one, we'd have to allocate a _huge_ chunk of data, such that the
			// multiplication len(data) +gas_per_byte overflows uint64. Not testable at the moment
			{ // ErrIntrinsicGas
				txs: []*types.Transaction{
					makeTx(key1, 0, common.Address{}, big.NewInt(0), params.TxGas-1000, big.NewInt(875000000), nil),
				},
				want: "could not apply tx 0 [0xcf3b049a0b516cb4f9274b3e2a264359e2ba53b2fb64b7bda2c634d5c9d01fca]: intrinsic gas too low: have 20000, want 21000",
			},
			{ // ErrGasLimitReached
				txs: []*types.Transaction{
					makeTx(key1, 0, common.Address{}, big.NewInt(0), params.TxGas*1000, big.NewInt(875000000), nil),
				},
				want: "could not apply tx 0 [0xbd49d8dadfd47fb846986695f7d4da3f7b2c48c8da82dbc211a26eb124883de9]: gas limit reached",
			},
			{ // ErrFeeCapTooLow does not apply because default BaseFee is 0
				txs: []*types.Transaction{
					mkDynamicTx(0, common.Address{}, params.TxGas, big.NewInt(0), big.NewInt(0)),
				},
				want: "could not apply tx 0 [0xc4ab868fef0c82ae0387b742aee87907f2d0fc528fc6ea0a021459fb0fc4a4a8]: max fee per gas less than block base fee: address 0x71562b71999873DB5b286dF957af199Ec94617F7, maxFeePerGas: 0, baseFee: 875000000",
			},
			{ // ErrTipVeryHigh
				txs: []*types.Transaction{
					mkDynamicTx(0, common.Address{}, params.TxGas, tooBigNumber, big.NewInt(1)),
				},
				want: "could not apply tx 0 [0x15b8391b9981f266b32f3ab7da564bbeb3d6c21628364ea9b32a21139f89f712]: max priority fee per gas higher than 2^256-1: address 0x71562b71999873DB5b286dF957af199Ec94617F7, maxPriorityFeePerGas bit length: 257",
			},
			{ // ErrFeeCapVeryHigh
				txs: []*types.Transaction{
					mkDynamicTx(0, common.Address{}, params.TxGas, big.NewInt(1), tooBigNumber),
				},
				want: "could not apply tx 0 [0x48bc299b83fdb345c57478f239e89814bb3063eb4e4b49f3b6057a69255c16bd]: max fee per gas higher than 2^256-1: address 0x71562b71999873DB5b286dF957af199Ec94617F7, maxFeePerGas bit length: 257",
			},
			{ // ErrTipAboveFeeCap
				txs: []*types.Transaction{
					mkDynamicTx(0, common.Address{}, params.TxGas, big.NewInt(2), big.NewInt(1)),
				},
				want: "could not apply tx 0 [0xf987a31ff0c71895780a7612f965a0c8b056deb54e020bb44fa478092f14c9b4]: max priority fee per gas higher than max fee per gas: address 0x71562b71999873DB5b286dF957af199Ec94617F7, maxPriorityFeePerGas: 2, maxFeePerGas: 1",
			},
			{ // ErrInsufficientFunds
				// Available balance:           1000000000000000000
				// Effective cost:                   18375000021000
				// FeeCap * gas:                1050000000000000000
				// This test is designed to have the effective cost be covered by the balance, but
				// the extended requirement on FeeCap*gas < balance to fail
				txs: []*types.Transaction{
					mkDynamicTx(0, common.Address{}, params.TxGas, big.NewInt(1), big.NewInt(50000000000000)),
				},
				want: "could not apply tx 0 [0x413603cd096a87f41b1660d3ed3e27d62e1da78eac138961c0a1314ed43bd129]: insufficient funds for gas * price + value: address 0x71562b71999873DB5b286dF957af199Ec94617F7 have 1000000000000000000 want 1050000000000000000",
			},
			{ // Another ErrInsufficientFunds, this one to ensure that feecap/tip of max u256 is allowed
				txs: []*types.Transaction{
					mkDynamicTx(0, common.Address{}, params.TxGas, bigNumber, bigNumber),
				},
				want: "could not apply tx 0 [0xd82a0c2519acfeac9a948258c47e784acd20651d9d80f9a1c67b4137651c3a24]: insufficient funds for gas * price + value: address 0x71562b71999873DB5b286dF957af199Ec94617F7 required balance exceeds 256 bits",
			},
			{ // ErrMaxInitCodeSizeExceeded
				txs: []*types.Transaction{
					mkDynamicCreationTx(0, 520000, common.Big0, big.NewInt(params.InitialBaseFee), tooBigInitCode[:]),
				},
				want: "could not apply tx 0 [0x3a30404d42d6ccc843d7c391fd0c87b9b9795a0c174261b46d2ac95ca17b81cd]: max initcode size exceeded: code size 49153 limit 49152",
			},
			{ // ErrIntrinsicGas: Not enough gas to cover init code
				txs: []*types.Transaction{
					mkDynamicCreationTx(0, 54299, common.Big0, big.NewInt(params.InitialBaseFee), make([]byte, 320)),
				},
				want: "could not apply tx 0 [0xfd49536a9b323769d8472fcb3ebb3689b707a349379baee3e2ee3fe7baae06a1]: intrinsic gas too low: have 54299, want 54300",
			},
			{ // ErrBlobFeeCapTooLow
				txs: []*types.Transaction{
					mkBlobTx(0, common.Address{}, params.TxGas, big.NewInt(1), big.NewInt(1), big.NewInt(0), []common.Hash{(common.Hash{1})}),
				},
				want: "could not apply tx 0 [0x6c11015985ce82db691d7b2d017acda296db88b811c3c60dc71449c76256c716]: max fee per gas less than block base fee: address 0x71562b71999873DB5b286dF957af199Ec94617F7, maxFeePerGas: 1, baseFee: 875000000",
			},
			{ // ErrEmptyAuthList
				txs: []*types.Transaction{
					mkSetCodeTx(0, common.Address{}, params.TxGas, big.NewInt(params.InitialBaseFee), big.NewInt(params.InitialBaseFee), nil),
				},
				want: "could not apply tx 0 [0xc18d10f4c809dbdfa1a074c3300de9bc4b7f16a20f0ec667f6f67312b71b956a]: EIP-7702 transaction with empty auth list (sender 0x71562b71999873DB5b286dF957af199Ec94617F7)",
			},
			// ErrSetCodeTxCreate cannot be tested here: it is impossible to create a SetCode-tx with nil `to`.
			// The EstimateGas API tests test this case.
		} {
			block := GenerateBadBlock(gspec.ToBlock(), beacon.New(ethash.NewFaker()), tt.txs, gspec.Config, false)
			_, err := blockchain.InsertChain(types.Blocks{block})
			if err == nil {
				t.Fatal("block imported without errors")
			}
			if have, want := err.Error(), tt.want; have != want {
				t.Errorf("test %d:\nhave \"%v\"\nwant \"%v\"\n", i, have, want)
			}
		}
	}

	// ErrTxTypeNotSupported, For this, we need an older chain
	{
		var (
			db    = rawdb.NewMemoryDatabase()
			gspec = &Genesis{
				Config: &params.ChainConfig{
					ChainID:             big.NewInt(1),
					HomesteadBlock:      big.NewInt(0),
					EIP150Block:         big.NewInt(0),
					EIP155Block:         big.NewInt(0),
					EIP158Block:         big.NewInt(0),
					ByzantiumBlock:      big.NewInt(0),
					ConstantinopleBlock: big.NewInt(0),
					PetersburgBlock:     big.NewInt(0),
					IstanbulBlock:       big.NewInt(0),
					MuirGlacierBlock:    big.NewInt(0),
				},
				Alloc: types.GenesisAlloc{
					common.HexToAddress("0x71562b71999873DB5b286dF957af199Ec94617F7"): types.Account{
						Balance: big.NewInt(1000000000000000000), // 1 ether
						Nonce:   0,
					},
				},
			}
<<<<<<< HEAD
			blockchain, _ = NewBlockChain(db, nil, gspec, nil, ethash.NewFaker(), vm.Config{}, nil, nil)
=======
			blockchain, _ = NewBlockChain(db, gspec, ethash.NewFaker(), nil)
>>>>>>> 12b4131f
		)
		defer blockchain.Stop()
		for i, tt := range []struct {
			txs  []*types.Transaction
			want error
		}{
			{ // ErrTxTypeNotSupported
				txs: []*types.Transaction{
					mkDynamicTx(0, common.Address{}, params.TxGas-1000, big.NewInt(0), big.NewInt(0)),
				},
				want: types.ErrTxTypeNotSupported,
			},
		} {
			block := GenerateBadBlock(gspec.ToBlock(), ethash.NewFaker(), tt.txs, gspec.Config, true)
			_, err := blockchain.InsertChain(types.Blocks{block})
			if err == nil {
				t.Fatal("block imported without errors")
			}
			if have, want := err, tt.want; !errors.Is(have, want) {
				t.Errorf("test %d:\nhave \"%v\"\nwant \"%v\"\n", i, have, want)
			}
		}
	}

	// ErrSenderNoEOA, for this we need the sender to have contract code
	{
		var (
			db    = rawdb.NewMemoryDatabase()
			gspec = &Genesis{
				Config: config,
				Alloc: types.GenesisAlloc{
					common.HexToAddress("0x71562b71999873DB5b286dF957af199Ec94617F7"): types.Account{
						Balance: big.NewInt(1000000000000000000), // 1 ether
						Nonce:   0,
						Code:    common.FromHex("0xB0B0FACE"),
					},
				},
			}
<<<<<<< HEAD
			blockchain, _ = NewBlockChain(db, nil, gspec, nil, beacon.New(ethash.NewFaker()), vm.Config{}, nil, nil)
=======
			blockchain, _ = NewBlockChain(db, gspec, beacon.New(ethash.NewFaker()), nil)
>>>>>>> 12b4131f
		)
		defer blockchain.Stop()
		for i, tt := range []struct {
			txs  []*types.Transaction
			want string
		}{
			{ // ErrSenderNoEOA
				txs: []*types.Transaction{
					mkDynamicTx(0, common.Address{}, params.TxGas-1000, big.NewInt(0), big.NewInt(0)),
				},
				want: "could not apply tx 0 [0x88626ac0d53cb65308f2416103c62bb1f18b805573d4f96a3640bbbfff13c14f]: sender not an eoa: address 0x71562b71999873DB5b286dF957af199Ec94617F7, len(code): 4",
			},
		} {
			block := GenerateBadBlock(gspec.ToBlock(), beacon.New(ethash.NewFaker()), tt.txs, gspec.Config, false)
			_, err := blockchain.InsertChain(types.Blocks{block})
			if err == nil {
				t.Fatal("block imported without errors")
			}
			if have, want := err.Error(), tt.want; have != want {
				t.Errorf("test %d:\nhave \"%v\"\nwant \"%v\"\n", i, have, want)
			}
		}
	}
}

// GenerateBadBlock constructs a "block" which contains the transactions. The transactions are not expected to be
// valid, and no proper post-state can be made. But from the perspective of the blockchain, the block is sufficiently
// valid to be considered for import:
// - valid pow (fake), ancestry, difficulty, gaslimit etc
func GenerateBadBlock(parent *types.Block, engine consensus.Engine, txs types.Transactions, config *params.ChainConfig, isPOW bool) *types.Block {
	difficulty := big.NewInt(0)
	if isPOW {
		fakeChainReader := newChainMaker(nil, config, engine)
		difficulty = engine.CalcDifficulty(fakeChainReader, parent.Time()+10, &types.Header{
			Number:     parent.Number(),
			Time:       parent.Time(),
			Difficulty: parent.Difficulty(),
			UncleHash:  parent.UncleHash(),
		})
	}

	header := &types.Header{
		ParentHash: parent.Hash(),
		Coinbase:   parent.Coinbase(),
		Difficulty: difficulty,
		GasLimit:   parent.GasLimit(),
		Number:     new(big.Int).Add(parent.Number(), common.Big1),
		Time:       parent.Time() + 10,
		UncleHash:  types.EmptyUncleHash,
	}
	if config.IsLondon(header.Number) {
		header.BaseFee = eip1559.CalcBaseFee(config, parent.Header())
	}
	if config.IsShanghai(header.Number, header.Time) {
		header.WithdrawalsHash = &types.EmptyWithdrawalsHash
	}
	var receipts []*types.Receipt
	// The post-state result doesn't need to be correct (this is a bad block), but we do need something there
	// Preferably something unique. So let's use a combo of blocknum + txhash
	hasher := sha3.NewLegacyKeccak256()
	hasher.Write(header.Number.Bytes())
	var cumulativeGas uint64
	var nBlobs int
	for _, tx := range txs {
		txh := tx.Hash()
		hasher.Write(txh[:])
		receipt := types.NewReceipt(nil, false, cumulativeGas+tx.Gas())
		receipt.TxHash = tx.Hash()
		receipt.GasUsed = tx.Gas()
		receipts = append(receipts, receipt)
		cumulativeGas += tx.Gas()
		nBlobs += len(tx.BlobHashes())
	}
	header.Root = common.BytesToHash(hasher.Sum(nil))
	if config.IsCancun(header.Number, header.Time) {
		excess := eip4844.CalcExcessBlobGas(config, parent.Header(), header.Time)
		used := uint64(nBlobs * params.BlobTxBlobGasPerBlob)
		header.ExcessBlobGas = &excess
		header.BlobGasUsed = &used

		beaconRoot := common.HexToHash("0xbeac00")
		if config.Parlia == nil {
			header.ParentBeaconRoot = &beaconRoot
		}
	}
	// Assemble and return the final block for sealing
	body := &types.Body{Transactions: txs}
	if config.IsShanghai(header.Number, header.Time) {
		body.Withdrawals = []*types.Withdrawal{}
	}
	return types.NewBlock(header, body, receipts, trie.NewStackTrie(nil))
}<|MERGE_RESOLUTION|>--- conflicted
+++ resolved
@@ -125,11 +125,7 @@
 					},
 				},
 			}
-<<<<<<< HEAD
-			blockchain, _  = NewBlockChain(db, nil, gspec, nil, beacon.New(ethash.NewFaker()), vm.Config{}, nil, nil)
-=======
 			blockchain, _  = NewBlockChain(db, gspec, beacon.New(ethash.NewFaker()), nil)
->>>>>>> 12b4131f
 			tooBigInitCode = [params.MaxInitCodeSize + 1]byte{}
 		)
 
@@ -297,11 +293,7 @@
 					},
 				},
 			}
-<<<<<<< HEAD
-			blockchain, _ = NewBlockChain(db, nil, gspec, nil, ethash.NewFaker(), vm.Config{}, nil, nil)
-=======
 			blockchain, _ = NewBlockChain(db, gspec, ethash.NewFaker(), nil)
->>>>>>> 12b4131f
 		)
 		defer blockchain.Stop()
 		for i, tt := range []struct {
@@ -340,11 +332,7 @@
 					},
 				},
 			}
-<<<<<<< HEAD
-			blockchain, _ = NewBlockChain(db, nil, gspec, nil, beacon.New(ethash.NewFaker()), vm.Config{}, nil, nil)
-=======
 			blockchain, _ = NewBlockChain(db, gspec, beacon.New(ethash.NewFaker()), nil)
->>>>>>> 12b4131f
 		)
 		defer blockchain.Stop()
 		for i, tt := range []struct {
