// Copyright 2014 The go-ethereum Authors
// This file is part of the go-ethereum library.
//
// The go-ethereum library is free software: you can redistribute it and/or modify
// it under the terms of the GNU Lesser General Public License as published by
// the Free Software Foundation, either version 3 of the License, or
// (at your option) any later version.
//
// The go-ethereum library is distributed in the hope that it will be useful,
// but WITHOUT ANY WARRANTY; without even the implied warranty of
// MERCHANTABILITY or FITNESS FOR A PARTICULAR PURPOSE. See the
// GNU Lesser General Public License for more details.
//
// You should have received a copy of the GNU Lesser General Public License
// along with the go-ethereum library. If not, see <http://www.gnu.org/licenses/>.

package types

import (
	"bytes"
	"errors"
	"fmt"
	"io"
	"math/big"
	"sync/atomic"
	"time"

	"github.com/ethereum/go-ethereum/common"
	"github.com/ethereum/go-ethereum/crypto"
	"github.com/ethereum/go-ethereum/rlp"
)

var (
	ErrInvalidSig           = errors.New("invalid transaction v, r, s values")
	ErrUnexpectedProtection = errors.New("transaction type does not supported EIP-155 protected signatures")
	ErrInvalidTxType        = errors.New("transaction type not valid in this context")
	ErrTxTypeNotSupported   = errors.New("transaction type not supported")
	ErrGasFeeCapTooLow      = errors.New("fee cap less than base fee")
	errShortTypedTx         = errors.New("typed transaction too short")
	errInvalidYParity       = errors.New("'yParity' field must be 0 or 1")
	errVYParityMismatch     = errors.New("'v' and 'yParity' fields do not match")
	errVYParityMissing      = errors.New("missing 'yParity' or 'v' field in transaction")
)

// Transaction types.
const (
	LegacyTxType     = 0x00
	AccessListTxType = 0x01
	DynamicFeeTxType = 0x02
	BlobTxType       = 0x03
	SetCodeTxType    = 0x04
)

// Transaction is an Ethereum transaction.
type Transaction struct {
	inner TxData    // Consensus contents of a transaction
	time  time.Time // Time first seen locally (spam avoidance)

	// caches
	hash atomic.Pointer[common.Hash]
	size atomic.Uint64
	from atomic.Pointer[sigCache]
}

// NewTx creates a new transaction.
func NewTx(inner TxData) *Transaction {
	tx := new(Transaction)
	tx.setDecoded(inner.copy(), 0)
	return tx
}

// TxData is the underlying data of a transaction.
//
// This is implemented by DynamicFeeTx, LegacyTx and AccessListTx.
type TxData interface {
	txType() byte // returns the type ID
	copy() TxData // creates a deep copy and initializes all fields

	chainID() *big.Int
	accessList() AccessList
	data() []byte
	gas() uint64
	gasPrice() *big.Int
	gasTipCap() *big.Int
	gasFeeCap() *big.Int
	value() *big.Int
	nonce() uint64
	to() *common.Address

	rawSignatureValues() (v, r, s *big.Int)
	setSignatureValues(chainID, v, r, s *big.Int)

	// effectiveGasPrice computes the gas price paid by the transaction, given
	// the inclusion block baseFee.
	//
	// Unlike other TxData methods, the returned *big.Int should be an independent
	// copy of the computed value, i.e. callers are allowed to mutate the result.
	// Method implementations can use 'dst' to store the result.
	effectiveGasPrice(dst *big.Int, baseFee *big.Int) *big.Int

	encode(*bytes.Buffer) error
	decode([]byte) error

	// sigHash returns the hash of the transaction that is ought to be signed
	sigHash(*big.Int) common.Hash
}

// EncodeRLP implements rlp.Encoder
func (tx *Transaction) EncodeRLP(w io.Writer) error {
	if tx.Type() == LegacyTxType {
		return rlp.Encode(w, tx.inner)
	}
	// It's an EIP-2718 typed TX envelope.
	buf := encodeBufferPool.Get().(*bytes.Buffer)
	defer encodeBufferPool.Put(buf)
	buf.Reset()
	if err := tx.encodeTyped(buf); err != nil {
		return err
	}
	return rlp.Encode(w, buf.Bytes())
}

// encodeTyped writes the canonical encoding of a typed transaction to w.
func (tx *Transaction) encodeTyped(w *bytes.Buffer) error {
	w.WriteByte(tx.Type())
	return tx.inner.encode(w)
}

// MarshalBinary returns the canonical encoding of the transaction.
// For legacy transactions, it returns the RLP encoding. For EIP-2718 typed
// transactions, it returns the type and payload.
func (tx *Transaction) MarshalBinary() ([]byte, error) {
	if tx.Type() == LegacyTxType {
		return rlp.EncodeToBytes(tx.inner)
	}
	var buf bytes.Buffer
	err := tx.encodeTyped(&buf)
	return buf.Bytes(), err
}

// DecodeRLP implements rlp.Decoder
func (tx *Transaction) DecodeRLP(s *rlp.Stream) error {
	kind, size, err := s.Kind()
	switch {
	case err != nil:
		return err
	case kind == rlp.List:
		// It's a legacy transaction.
		var inner LegacyTx
		err := s.Decode(&inner)
		if err == nil {
			tx.setDecoded(&inner, rlp.ListSize(size))
		}
		return err
	case kind == rlp.Byte:
		return errShortTypedTx
	default:
		// It's an EIP-2718 typed TX envelope.
		// First read the tx payload bytes into a temporary buffer.
		b, buf, err := getPooledBuffer(size)
		if err != nil {
			return err
		}
		defer encodeBufferPool.Put(buf)
		if err := s.ReadBytes(b); err != nil {
			return err
		}
		// Now decode the inner transaction.
		inner, err := tx.decodeTyped(b)
		if err == nil {
			tx.setDecoded(inner, size)
		}
		return err
	}
}

// UnmarshalBinary decodes the canonical encoding of transactions.
// It supports legacy RLP transactions and EIP-2718 typed transactions.
func (tx *Transaction) UnmarshalBinary(b []byte) error {
	if len(b) > 0 && b[0] > 0x7f {
		// It's a legacy transaction.
		var data LegacyTx
		err := rlp.DecodeBytes(b, &data)
		if err != nil {
			return err
		}
		tx.setDecoded(&data, uint64(len(b)))
		return nil
	}
	// It's an EIP-2718 typed transaction envelope.
	inner, err := tx.decodeTyped(b)
	if err != nil {
		return err
	}
	tx.setDecoded(inner, uint64(len(b)))
	return nil
}

// decodeTyped decodes a typed transaction from the canonical format.
func (tx *Transaction) decodeTyped(b []byte) (TxData, error) {
	if len(b) <= 1 {
		return nil, errShortTypedTx
	}
	var inner TxData
	switch b[0] {
	case AccessListTxType:
		inner = new(AccessListTx)
	case DynamicFeeTxType:
		inner = new(DynamicFeeTx)
	case BlobTxType:
		inner = new(BlobTx)
	case SetCodeTxType:
		inner = new(SetCodeTx)
	default:
		return nil, ErrTxTypeNotSupported
	}
	err := inner.decode(b[1:])
	return inner, err
}

// setDecoded sets the inner transaction and size after decoding.
func (tx *Transaction) setDecoded(inner TxData, size uint64) {
	tx.inner = inner
	tx.time = time.Now()
	if size > 0 {
		tx.size.Store(size)
	}
}

func sanityCheckSignature(v *big.Int, r *big.Int, s *big.Int, maybeProtected bool) error {
	if isProtectedV(v) && !maybeProtected {
		return ErrUnexpectedProtection
	}

	var plainV byte
	if isProtectedV(v) {
		chainID := deriveChainId(v).Uint64()
		plainV = byte(v.Uint64() - 35 - 2*chainID)
	} else if maybeProtected {
		// Only EIP-155 signatures can be optionally protected. Since
		// we determined this v value is not protected, it must be a
		// raw 27 or 28.
		plainV = byte(v.Uint64() - 27)
	} else {
		// If the signature is not optionally protected, we assume it
		// must already be equal to the recovery id.
		plainV = byte(v.Uint64())
	}
	if !crypto.ValidateSignatureValues(plainV, r, s, false) {
		return ErrInvalidSig
	}

	return nil
}

func isProtectedV(V *big.Int) bool {
	if V.BitLen() <= 8 {
		v := V.Uint64()
		return v != 27 && v != 28 && v != 1 && v != 0
	}
	// anything not 27 or 28 is considered protected
	return true
}

// Protected says whether the transaction is replay-protected.
func (tx *Transaction) Protected() bool {
	switch tx := tx.inner.(type) {
	case *LegacyTx:
		return tx.V != nil && isProtectedV(tx.V)
	default:
		return true
	}
}

// Type returns the transaction type.
func (tx *Transaction) Type() uint8 {
	return tx.inner.txType()
}

// ChainId returns the EIP155 chain ID of the transaction. The return value will always be
// non-nil. For legacy transactions which are not replay-protected, the return value is
// zero.
func (tx *Transaction) ChainId() *big.Int {
	return tx.inner.chainID()
}

// Data returns the input data of the transaction.
func (tx *Transaction) Data() []byte { return tx.inner.data() }

// AccessList returns the access list of the transaction.
func (tx *Transaction) AccessList() AccessList { return tx.inner.accessList() }

// Gas returns the gas limit of the transaction.
func (tx *Transaction) Gas() uint64 { return tx.inner.gas() }

// GasPrice returns the gas price of the transaction.
func (tx *Transaction) GasPrice() *big.Int { return new(big.Int).Set(tx.inner.gasPrice()) }

// GasTipCap returns the gasTipCap per gas of the transaction.
func (tx *Transaction) GasTipCap() *big.Int { return new(big.Int).Set(tx.inner.gasTipCap()) }

// GasFeeCap returns the fee cap per gas of the transaction.
func (tx *Transaction) GasFeeCap() *big.Int { return new(big.Int).Set(tx.inner.gasFeeCap()) }

// Value returns the ether amount of the transaction.
func (tx *Transaction) Value() *big.Int { return new(big.Int).Set(tx.inner.value()) }

// Nonce returns the sender account nonce of the transaction.
func (tx *Transaction) Nonce() uint64 { return tx.inner.nonce() }

// To returns the recipient address of the transaction.
// For contract-creation transactions, To returns nil.
func (tx *Transaction) To() *common.Address {
	return copyAddressPtr(tx.inner.to())
}

// Cost returns (gas * gasPrice) + (blobGas * blobGasPrice) + value.
func (tx *Transaction) Cost() *big.Int {
	total := new(big.Int).Mul(tx.GasPrice(), new(big.Int).SetUint64(tx.Gas()))
	if tx.Type() == BlobTxType {
		total.Add(total, new(big.Int).Mul(tx.BlobGasFeeCap(), new(big.Int).SetUint64(tx.BlobGas())))
	}
	total.Add(total, tx.Value())
	return total
}

// RawSignatureValues returns the V, R, S signature values of the transaction.
// The return values should not be modified by the caller.
// The return values may be nil or zero, if the transaction is unsigned.
func (tx *Transaction) RawSignatureValues() (v, r, s *big.Int) {
	return tx.inner.rawSignatureValues()
}

// GasPriceCmp compares the gas prices of two transactions.
func (tx *Transaction) GasPriceCmp(other *Transaction) int {
	return tx.inner.gasPrice().Cmp(other.inner.gasPrice())
}

// GasPriceIntCmp compares the gas price of the transaction against the given price.
func (tx *Transaction) GasPriceIntCmp(other *big.Int) int {
	return tx.inner.gasPrice().Cmp(other)
}

// GasFeeCapCmp compares the fee cap of two transactions.
func (tx *Transaction) GasFeeCapCmp(other *Transaction) int {
	return tx.inner.gasFeeCap().Cmp(other.inner.gasFeeCap())
}

// GasFeeCapIntCmp compares the fee cap of the transaction against the given fee cap.
func (tx *Transaction) GasFeeCapIntCmp(other *big.Int) int {
	return tx.inner.gasFeeCap().Cmp(other)
}

// GasTipCapCmp compares the gasTipCap of two transactions.
func (tx *Transaction) GasTipCapCmp(other *Transaction) int {
	return tx.inner.gasTipCap().Cmp(other.inner.gasTipCap())
}

// GasTipCapIntCmp compares the gasTipCap of the transaction against the given gasTipCap.
func (tx *Transaction) GasTipCapIntCmp(other *big.Int) int {
	return tx.inner.gasTipCap().Cmp(other)
}

// EffectiveGasTip returns the effective miner gasTipCap for the given base fee.
// Note: if the effective gasTipCap is negative, this method returns both error
// the actual negative value, _and_ ErrGasFeeCapTooLow
func (tx *Transaction) EffectiveGasTip(baseFee *big.Int) (*big.Int, error) {
	dst := new(big.Int)
	err := tx.calcEffectiveGasTip(dst, baseFee)
	return dst, err
}

// calcEffectiveGasTip calculates the effective gas tip of the transaction and
// saves the result to dst.
func (tx *Transaction) calcEffectiveGasTip(dst *big.Int, baseFee *big.Int) error {
	if baseFee == nil {
		dst.Set(tx.inner.gasTipCap())
		return nil
	}

	var err error
	gasFeeCap := tx.inner.gasFeeCap()
	if gasFeeCap.Cmp(baseFee) < 0 {
		err = ErrGasFeeCapTooLow
	}

	dst.Sub(gasFeeCap, baseFee)
	gasTipCap := tx.inner.gasTipCap()
	if gasTipCap.Cmp(dst) < 0 {
		dst.Set(gasTipCap)
	}
	return err
}

// EffectiveGasTipCmp compares the effective gasTipCap of two transactions assuming the given base fee.
// The effective gas tip is the minimum of:
// 1. The transaction's gasTipCap
// 2. The transaction's gasFeeCap minus the base fee
//
// Returns:
//
//	-1 if tx's effective gas tip is less than other's
//	 0 if they are equal
//	+1 if tx's effective gas tip is greater than other's
func (tx *Transaction) EffectiveGasTipCmp(other *Transaction, baseFee *big.Int) int {
	if baseFee == nil {
		return tx.GasTipCapCmp(other)
	}
<<<<<<< HEAD

	// Calculate effective gas tips for both transactions
	txGasFeeCap := tx.GasFeeCap()
	txGasFeeCap = txGasFeeCap.Sub(txGasFeeCap, baseFee)
	otherGasFeeCap := other.GasFeeCap()
	otherGasFeeCap = otherGasFeeCap.Sub(otherGasFeeCap, baseFee)

	// Get gas tip caps
	txGasTipCap := tx.inner.gasTipCap()
	otherGasTipCap := other.inner.gasTipCap()

	// Compare minimum values
	txMin := txGasTipCap
	if txGasTipCap.Cmp(txGasFeeCap) > 0 {
		txMin = txGasFeeCap
	}

	otherMin := otherGasTipCap
	if otherGasTipCap.Cmp(otherGasFeeCap) > 0 {
		otherMin = otherGasFeeCap
	}

	return txMin.Cmp(otherMin)
=======
	// Use more efficient internal method.
	txTip, otherTip := new(big.Int), new(big.Int)
	tx.calcEffectiveGasTip(txTip, baseFee)
	other.calcEffectiveGasTip(otherTip, baseFee)
	return txTip.Cmp(otherTip)
>>>>>>> 12b4131f
}

// EffectiveGasTipIntCmp compares the effective gasTipCap of a transaction to the given gasTipCap.
func (tx *Transaction) EffectiveGasTipIntCmp(other *big.Int, baseFee *big.Int) int {
	if baseFee == nil {
		return tx.GasTipCapIntCmp(other)
	}
	txTip := new(big.Int)
	tx.calcEffectiveGasTip(txTip, baseFee)
	return txTip.Cmp(other)
}

// BlobGas returns the blob gas limit of the transaction for blob transactions, 0 otherwise.
func (tx *Transaction) BlobGas() uint64 {
	if blobtx, ok := tx.inner.(*BlobTx); ok {
		return blobtx.blobGas()
	}
	return 0
}

// BlobGasFeeCap returns the blob gas fee cap per blob gas of the transaction for blob transactions, nil otherwise.
func (tx *Transaction) BlobGasFeeCap() *big.Int {
	if blobtx, ok := tx.inner.(*BlobTx); ok {
		return blobtx.BlobFeeCap.ToBig()
	}
	return nil
}

// BlobHashes returns the hashes of the blob commitments for blob transactions, nil otherwise.
func (tx *Transaction) BlobHashes() []common.Hash {
	if blobtx, ok := tx.inner.(*BlobTx); ok {
		return blobtx.BlobHashes
	}
	return nil
}

// BlobTxSidecar returns the sidecar of a blob transaction, nil otherwise.
func (tx *Transaction) BlobTxSidecar() *BlobTxSidecar {
	if blobtx, ok := tx.inner.(*BlobTx); ok {
		return blobtx.Sidecar
	}
	return nil
}

// BlobGasFeeCapCmp compares the blob fee cap of two transactions.
func (tx *Transaction) BlobGasFeeCapCmp(other *Transaction) int {
	return tx.BlobGasFeeCap().Cmp(other.BlobGasFeeCap())
}

// BlobGasFeeCapIntCmp compares the blob fee cap of the transaction against the given blob fee cap.
func (tx *Transaction) BlobGasFeeCapIntCmp(other *big.Int) int {
	return tx.BlobGasFeeCap().Cmp(other)
}

// WithoutBlobTxSidecar returns a copy of tx with the blob sidecar removed.
func (tx *Transaction) WithoutBlobTxSidecar() *Transaction {
	blobtx, ok := tx.inner.(*BlobTx)
	if !ok {
		return tx
	}
	cpy := &Transaction{
		inner: blobtx.withoutSidecar(),
		time:  tx.time,
	}
	// Note: tx.size cache not carried over because the sidecar is included in size!
	if h := tx.hash.Load(); h != nil {
		cpy.hash.Store(h)
	}
	if f := tx.from.Load(); f != nil {
		cpy.from.Store(f)
	}
	return cpy
}

// WithBlobTxSidecar returns a copy of tx with the blob sidecar added.
func (tx *Transaction) WithBlobTxSidecar(sideCar *BlobTxSidecar) *Transaction {
	blobtx, ok := tx.inner.(*BlobTx)
	if !ok {
		return tx
	}
	cpy := &Transaction{
		inner: blobtx.withSidecar(sideCar),
		time:  tx.time,
	}
	// Note: tx.size cache not carried over because the sidecar is included in size!
	if h := tx.hash.Load(); h != nil {
		cpy.hash.Store(h)
	}
	if f := tx.from.Load(); f != nil {
		cpy.from.Store(f)
	}
	return cpy
}

// SetCodeAuthorizations returns the authorizations list of the transaction.
func (tx *Transaction) SetCodeAuthorizations() []SetCodeAuthorization {
	setcodetx, ok := tx.inner.(*SetCodeTx)
	if !ok {
		return nil
	}
	return setcodetx.AuthList
}

// SetCodeAuthorities returns a list of unique authorities from the
// authorization list.
func (tx *Transaction) SetCodeAuthorities() []common.Address {
	setcodetx, ok := tx.inner.(*SetCodeTx)
	if !ok {
		return nil
	}
	var (
		marks = make(map[common.Address]bool)
		auths = make([]common.Address, 0, len(setcodetx.AuthList))
	)
	for _, auth := range setcodetx.AuthList {
		if addr, err := auth.Authority(); err == nil {
			if marks[addr] {
				continue
			}
			marks[addr] = true
			auths = append(auths, addr)
		}
	}
	return auths
}

// SetTime sets the decoding time of a transaction. This is used by tests to set
// arbitrary times and by persistent transaction pools when loading old txs from
// disk.
func (tx *Transaction) SetTime(t time.Time) {
	tx.time = t
}

// Time returns the time when the transaction was first seen on the network. It
// is a heuristic to prefer mining older txs vs new all other things equal.
func (tx *Transaction) Time() time.Time {
	return tx.time
}

// Hash returns the transaction hash.
func (tx *Transaction) Hash() common.Hash {
	if hash := tx.hash.Load(); hash != nil {
		return *hash
	}

	var h common.Hash
	if tx.Type() == LegacyTxType {
		h = rlpHash(tx.inner)
	} else {
		h = prefixedRlpHash(tx.Type(), tx.inner)
	}
	tx.hash.Store(&h)
	return h
}

// Size returns the true encoded storage size of the transaction, either by encoding
// and returning it, or returning a previously cached value.
func (tx *Transaction) Size() uint64 {
	if size := tx.size.Load(); size > 0 {
		return size
	}

	// Cache miss, encode and cache.
	// Note we rely on the assumption that all tx.inner values are RLP-encoded!
	c := writeCounter(0)
	rlp.Encode(&c, &tx.inner)
	size := uint64(c)

	// For blob transactions, add the size of the blob content and the outer list of the
	// tx + sidecar encoding.
	if sc := tx.BlobTxSidecar(); sc != nil {
		size += rlp.ListSize(sc.encodedSize())
	}

	// For typed transactions, the encoding also includes the leading type byte.
	if tx.Type() != LegacyTxType {
		size += 1
	}

	tx.size.Store(size)
	return size
}

// WithSignature returns a new transaction with the given signature.
// This signature needs to be in the [R || S || V] format where V is 0 or 1.
func (tx *Transaction) WithSignature(signer Signer, sig []byte) (*Transaction, error) {
	r, s, v, err := signer.SignatureValues(tx, sig)
	if err != nil {
		return nil, err
	}
	if r == nil || s == nil || v == nil {
		return nil, fmt.Errorf("%w: r: %s, s: %s, v: %s", ErrInvalidSig, r, s, v)
	}
	cpy := tx.inner.copy()
	cpy.setSignatureValues(signer.ChainID(), v, r, s)
	return &Transaction{inner: cpy, time: tx.time}, nil
}

// Transactions implements DerivableList for transactions.
type Transactions []*Transaction

// Len returns the length of s.
func (s Transactions) Len() int { return len(s) }

// EncodeIndex encodes the i'th transaction to w. Note that this does not check for errors
// because we assume that *Transaction will only ever contain valid txs that were either
// constructed by decoding or via public API in this package.
func (s Transactions) EncodeIndex(i int, w *bytes.Buffer) {
	tx := s[i]
	if tx.Type() == LegacyTxType {
		rlp.Encode(w, tx.inner)
	} else {
		tx.encodeTyped(w)
	}
}

// TxDifference returns a new set of transactions that are present in a but not in b.
func TxDifference(a, b Transactions) Transactions {
	keep := make(Transactions, 0, len(a))

	remove := make(map[common.Hash]struct{}, b.Len())
	for _, tx := range b {
		remove[tx.Hash()] = struct{}{}
	}

	for _, tx := range a {
		if _, ok := remove[tx.Hash()]; !ok {
			keep = append(keep, tx)
		}
	}

	return keep
}

// HashDifference returns a new set of hashes that are present in a but not in b.
func HashDifference(a, b []common.Hash) []common.Hash {
	keep := make([]common.Hash, 0, len(a))

	remove := make(map[common.Hash]struct{})
	for _, hash := range b {
		remove[hash] = struct{}{}
	}

	for _, hash := range a {
		if _, ok := remove[hash]; !ok {
			keep = append(keep, hash)
		}
	}

	return keep
}

// TxByNonce implements the sort interface to allow sorting a list of transactions
// by their nonces. This is usually only useful for sorting transactions from a
// single account, otherwise a nonce comparison doesn't make much sense.
type TxByNonce Transactions

func (s TxByNonce) Len() int           { return len(s) }
func (s TxByNonce) Less(i, j int) bool { return s[i].Nonce() < s[j].Nonce() }
func (s TxByNonce) Swap(i, j int)      { s[i], s[j] = s[j], s[i] }

// copyAddressPtr copies an address.
func copyAddressPtr(a *common.Address) *common.Address {
	if a == nil {
		return nil
	}
	cpy := *a
	return &cpy
}<|MERGE_RESOLUTION|>--- conflicted
+++ resolved
@@ -361,6 +361,13 @@
 	return tx.inner.gasTipCap().Cmp(other)
 }
 
+// EffectiveGasTipValue is identical to EffectiveGasTip, but does not return an
+// error in case the effective gasTipCap is negative
+func (tx *Transaction) EffectiveGasTipValue(baseFee *big.Int) *big.Int {
+	effectiveTip, _ := tx.EffectiveGasTip(baseFee)
+	return effectiveTip
+}
+
 // EffectiveGasTip returns the effective miner gasTipCap for the given base fee.
 // Note: if the effective gasTipCap is negative, this method returns both error
 // the actual negative value, _and_ ErrGasFeeCapTooLow
@@ -406,37 +413,11 @@
 	if baseFee == nil {
 		return tx.GasTipCapCmp(other)
 	}
-<<<<<<< HEAD
-
-	// Calculate effective gas tips for both transactions
-	txGasFeeCap := tx.GasFeeCap()
-	txGasFeeCap = txGasFeeCap.Sub(txGasFeeCap, baseFee)
-	otherGasFeeCap := other.GasFeeCap()
-	otherGasFeeCap = otherGasFeeCap.Sub(otherGasFeeCap, baseFee)
-
-	// Get gas tip caps
-	txGasTipCap := tx.inner.gasTipCap()
-	otherGasTipCap := other.inner.gasTipCap()
-
-	// Compare minimum values
-	txMin := txGasTipCap
-	if txGasTipCap.Cmp(txGasFeeCap) > 0 {
-		txMin = txGasFeeCap
-	}
-
-	otherMin := otherGasTipCap
-	if otherGasTipCap.Cmp(otherGasFeeCap) > 0 {
-		otherMin = otherGasFeeCap
-	}
-
-	return txMin.Cmp(otherMin)
-=======
 	// Use more efficient internal method.
 	txTip, otherTip := new(big.Int), new(big.Int)
 	tx.calcEffectiveGasTip(txTip, baseFee)
 	other.calcEffectiveGasTip(otherTip, baseFee)
 	return txTip.Cmp(otherTip)
->>>>>>> 12b4131f
 }
 
 // EffectiveGasTipIntCmp compares the effective gasTipCap of a transaction to the given gasTipCap.
