// Copyright 2020 The go-ethereum Authors
// This file is part of the go-ethereum library.
//
// The go-ethereum library is free software: you can redistribute it and/or modify
// it under the terms of the GNU Lesser General Public License as published by
// the Free Software Foundation, either version 3 of the License, or
// (at your option) any later version.
//
// The go-ethereum library is distributed in the hope that it will be useful,
// but WITHOUT ANY WARRANTY; without even the implied warranty of
// MERCHANTABILITY or FITNESS FOR A PARTICULAR PURPOSE. See the
// GNU Lesser General Public License for more details.
//
// You should have received a copy of the GNU Lesser General Public License
// along with the go-ethereum library. If not, see <http://www.gnu.org/licenses/>.

// Tests that abnormal program termination (i.e.crash) and restart doesn't leave
// the database in some strange state with gaps in the chain, nor with block data
// dangling in the future.

package core

import (
	"math/big"
	"testing"
	"time"

	"github.com/ethereum/go-ethereum/common"
	"github.com/ethereum/go-ethereum/consensus/ethash"
	"github.com/ethereum/go-ethereum/core/rawdb"
	"github.com/ethereum/go-ethereum/core/types"
	"github.com/ethereum/go-ethereum/core/vm"
	"github.com/ethereum/go-ethereum/params"
)

// Tests a recovery for a short canonical chain where a recent block was already
// committed to disk and then the process crashed. In this case we expect the full
// chain to be rolled back to the committed block, but the chain data itself left
// in the database for replaying.
func TestShortRepair(t *testing.T)              { testShortRepair(t, false) }
func TestShortRepairWithSnapshots(t *testing.T) { testShortRepair(t, true) }

func testShortRepair(t *testing.T, snapshots bool) {
	// Chain:
	//   G->C1->C2->C3->C4->C5->C6->C7->C8 (HEAD)
	//
	// Frozen: none
	// Commit: G, C4
	// Pivot : none
	//
	// CRASH
	//
	// ------------------------------
	//
	// Expected in leveldb:
	//   G->C1->C2->C3->C4->C5->C6->C7->C8
	//
	// Expected head header    : C8
	// Expected head fast block: C8
	// Expected head block     : C4
	testRepair(t, &rewindTest{
		canonicalBlocks:    8,
		sidechainBlocks:    0,
		freezeThreshold:    16,
		commitBlock:        4,
		pivotBlock:         nil,
		expCanonicalBlocks: 8,
		expSidechainBlocks: 0,
		expFrozen:          0,
		expHeadHeader:      8,
		expHeadFastBlock:   8,
		expHeadBlock:       4,
	}, snapshots)
}

// Tests a recovery for a short canonical chain where the fast sync pivot point was
// already committed, after which the process crashed. In this case we expect the full
// chain to be rolled back to the committed block, but the chain data itself left in
// the database for replaying.
func TestShortSnapSyncedRepair(t *testing.T)              { testShortSnapSyncedRepair(t, false) }
func TestShortSnapSyncedRepairWithSnapshots(t *testing.T) { testShortSnapSyncedRepair(t, true) }

func testShortSnapSyncedRepair(t *testing.T, snapshots bool) {
	// Chain:
	//   G->C1->C2->C3->C4->C5->C6->C7->C8 (HEAD)
	//
	// Frozen: none
	// Commit: G, C4
	// Pivot : C4
	//
	// CRASH
	//
	// ------------------------------
	//
	// Expected in leveldb:
	//   G->C1->C2->C3->C4->C5->C6->C7->C8
	//
	// Expected head header    : C8
	// Expected head fast block: C8
	// Expected head block     : C4
	testRepair(t, &rewindTest{
		canonicalBlocks:    8,
		sidechainBlocks:    0,
		freezeThreshold:    16,
		commitBlock:        4,
		pivotBlock:         uint64ptr(4),
		expCanonicalBlocks: 8,
		expSidechainBlocks: 0,
		expFrozen:          0,
		expHeadHeader:      8,
		expHeadFastBlock:   8,
		expHeadBlock:       4,
	}, snapshots)
}

// Tests a recovery for a short canonical chain where the fast sync pivot point was
// not yet committed, but the process crashed. In this case we expect the chain to
// detect that it was fast syncing and not delete anything, since we can just pick
// up directly where we left off.
func TestShortSnapSyncingRepair(t *testing.T)              { testShortSnapSyncingRepair(t, false) }
func TestShortSnapSyncingRepairWithSnapshots(t *testing.T) { testShortSnapSyncingRepair(t, true) }

func testShortSnapSyncingRepair(t *testing.T, snapshots bool) {
	// Chain:
	//   G->C1->C2->C3->C4->C5->C6->C7->C8 (HEAD)
	//
	// Frozen: none
	// Commit: G
	// Pivot : C4
	//
	// CRASH
	//
	// ------------------------------
	//
	// Expected in leveldb:
	//   G->C1->C2->C3->C4->C5->C6->C7->C8
	//
	// Expected head header    : C8
	// Expected head fast block: C8
	// Expected head block     : G
	testRepair(t, &rewindTest{
		canonicalBlocks:    8,
		sidechainBlocks:    0,
		freezeThreshold:    16,
		commitBlock:        0,
		pivotBlock:         uint64ptr(4),
		expCanonicalBlocks: 8,
		expSidechainBlocks: 0,
		expFrozen:          0,
		expHeadHeader:      8,
		expHeadFastBlock:   8,
		expHeadBlock:       0,
	}, snapshots)
}

// Tests a recovery for a short canonical chain and a shorter side chain, where a
// recent block was already committed to disk and then the process crashed. In this
// test scenario the side chain is below the committed block. In this case we expect
// the canonical chain to be rolled back to the committed block, but the chain data
// itself left in the database for replaying.
func TestShortOldForkedRepair(t *testing.T)              { testShortOldForkedRepair(t, false) }
func TestShortOldForkedRepairWithSnapshots(t *testing.T) { testShortOldForkedRepair(t, true) }

func testShortOldForkedRepair(t *testing.T, snapshots bool) {
	// Chain:
	//   G->C1->C2->C3->C4->C5->C6->C7->C8 (HEAD)
	//   └->S1->S2->S3
	//
	// Frozen: none
	// Commit: G, C4
	// Pivot : none
	//
	// CRASH
	//
	// ------------------------------
	//
	// Expected in leveldb:
	//   G->C1->C2->C3->C4->C5->C6->C7->C8
	//   └->S1->S2->S3
	//
	// Expected head header    : C8
	// Expected head fast block: C8
	// Expected head block     : C4
	testRepair(t, &rewindTest{
		canonicalBlocks:    8,
		sidechainBlocks:    3,
		freezeThreshold:    16,
		commitBlock:        4,
		pivotBlock:         nil,
		expCanonicalBlocks: 8,
		expSidechainBlocks: 3,
		expFrozen:          0,
		expHeadHeader:      8,
		expHeadFastBlock:   8,
		expHeadBlock:       4,
	}, snapshots)
}

// Tests a recovery for a short canonical chain and a shorter side chain, where
// the fast sync pivot point was already committed to disk and then the process
// crashed. In this test scenario the side chain is below the committed block. In
// this case we expect the canonical chain to be rolled back to the committed block,
// but the chain data itself left in the database for replaying.
func TestShortOldForkedSnapSyncedRepair(t *testing.T) {
	testShortOldForkedSnapSyncedRepair(t, false)
}
func TestShortOldForkedSnapSyncedRepairWithSnapshots(t *testing.T) {
	testShortOldForkedSnapSyncedRepair(t, true)
}

func testShortOldForkedSnapSyncedRepair(t *testing.T, snapshots bool) {
	// Chain:
	//   G->C1->C2->C3->C4->C5->C6->C7->C8 (HEAD)
	//   └->S1->S2->S3
	//
	// Frozen: none
	// Commit: G, C4
	// Pivot : C4
	//
	// CRASH
	//
	// ------------------------------
	//
	// Expected in leveldb:
	//   G->C1->C2->C3->C4->C5->C6->C7->C8
	//   └->S1->S2->S3
	//
	// Expected head header    : C8
	// Expected head fast block: C8
	// Expected head block     : C4
	testRepair(t, &rewindTest{
		canonicalBlocks:    8,
		sidechainBlocks:    3,
		freezeThreshold:    16,
		commitBlock:        4,
		pivotBlock:         uint64ptr(4),
		expCanonicalBlocks: 8,
		expSidechainBlocks: 3,
		expFrozen:          0,
		expHeadHeader:      8,
		expHeadFastBlock:   8,
		expHeadBlock:       4,
	}, snapshots)
}

// Tests a recovery for a short canonical chain and a shorter side chain, where
// the fast sync pivot point was not yet committed, but the process crashed. In this
// test scenario the side chain is below the committed block. In this case we expect
// the chain to detect that it was fast syncing and not delete anything, since we
// can just pick up directly where we left off.
func TestShortOldForkedSnapSyncingRepair(t *testing.T) {
	testShortOldForkedSnapSyncingRepair(t, false)
}
func TestShortOldForkedSnapSyncingRepairWithSnapshots(t *testing.T) {
	testShortOldForkedSnapSyncingRepair(t, true)
}

func testShortOldForkedSnapSyncingRepair(t *testing.T, snapshots bool) {
	// Chain:
	//   G->C1->C2->C3->C4->C5->C6->C7->C8 (HEAD)
	//   └->S1->S2->S3
	//
	// Frozen: none
	// Commit: G
	// Pivot : C4
	//
	// CRASH
	//
	// ------------------------------
	//
	// Expected in leveldb:
	//   G->C1->C2->C3->C4->C5->C6->C7->C8
	//   └->S1->S2->S3
	//
	// Expected head header    : C8
	// Expected head fast block: C8
	// Expected head block     : G
	testRepair(t, &rewindTest{
		canonicalBlocks:    8,
		sidechainBlocks:    3,
		freezeThreshold:    16,
		commitBlock:        0,
		pivotBlock:         uint64ptr(4),
		expCanonicalBlocks: 8,
		expSidechainBlocks: 3,
		expFrozen:          0,
		expHeadHeader:      8,
		expHeadFastBlock:   8,
		expHeadBlock:       0,
	}, snapshots)
}

// Tests a recovery for a short canonical chain and a shorter side chain, where a
// recent block was already committed to disk and then the process crashed. In this
// test scenario the side chain reaches above the committed block. In this case we
// expect the canonical chain to be rolled back to the committed block, but the
// chain data itself left in the database for replaying.
func TestShortNewlyForkedRepair(t *testing.T)              { testShortNewlyForkedRepair(t, false) }
func TestShortNewlyForkedRepairWithSnapshots(t *testing.T) { testShortNewlyForkedRepair(t, true) }

func testShortNewlyForkedRepair(t *testing.T, snapshots bool) {
	// Chain:
	//   G->C1->C2->C3->C4->C5->C6->C7->C8 (HEAD)
	//   └->S1->S2->S3->S4->S5->S6
	//
	// Frozen: none
	// Commit: G, C4
	// Pivot : none
	//
	// CRASH
	//
	// ------------------------------
	//
	// Expected in leveldb:
	//   G->C1->C2->C3->C4->C5->C6->C7->C8
	//   └->S1->S2->S3->S4->S5->S6
	//
	// Expected head header    : C8
	// Expected head fast block: C8
	// Expected head block     : C4
	testRepair(t, &rewindTest{
		canonicalBlocks:    8,
		sidechainBlocks:    6,
		freezeThreshold:    16,
		commitBlock:        4,
		pivotBlock:         nil,
		expCanonicalBlocks: 8,
		expSidechainBlocks: 6,
		expFrozen:          0,
		expHeadHeader:      8,
		expHeadFastBlock:   8,
		expHeadBlock:       4,
	}, snapshots)
}

// Tests a recovery for a short canonical chain and a shorter side chain, where
// the fast sync pivot point was already committed to disk and then the process
// crashed. In this test scenario the side chain reaches above the committed block.
// In this case we expect the canonical chain to be rolled back to the committed
// block, but the chain data itself left in the database for replaying.
func TestShortNewlyForkedSnapSyncedRepair(t *testing.T) {
	testShortNewlyForkedSnapSyncedRepair(t, false)
}
func TestShortNewlyForkedSnapSyncedRepairWithSnapshots(t *testing.T) {
	testShortNewlyForkedSnapSyncedRepair(t, true)
}

func testShortNewlyForkedSnapSyncedRepair(t *testing.T, snapshots bool) {
	// Chain:
	//   G->C1->C2->C3->C4->C5->C6->C7->C8 (HEAD)
	//   └->S1->S2->S3->S4->S5->S6
	//
	// Frozen: none
	// Commit: G, C4
	// Pivot : C4
	//
	// CRASH
	//
	// ------------------------------
	//
	// Expected in leveldb:
	//   G->C1->C2->C3->C4->C5->C6->C7->C8
	//   └->S1->S2->S3->S4->S5->S6
	//
	// Expected head header    : C8
	// Expected head fast block: C8
	// Expected head block     : C4
	testRepair(t, &rewindTest{
		canonicalBlocks:    8,
		sidechainBlocks:    6,
		freezeThreshold:    16,
		commitBlock:        4,
		pivotBlock:         uint64ptr(4),
		expCanonicalBlocks: 8,
		expSidechainBlocks: 6,
		expFrozen:          0,
		expHeadHeader:      8,
		expHeadFastBlock:   8,
		expHeadBlock:       4,
	}, snapshots)
}

// Tests a recovery for a short canonical chain and a shorter side chain, where
// the fast sync pivot point was not yet committed, but the process crashed. In
// this test scenario the side chain reaches above the committed block. In this
// case we expect the chain to detect that it was fast syncing and not delete
// anything, since we can just pick up directly where we left off.
func TestShortNewlyForkedSnapSyncingRepair(t *testing.T) {
	testShortNewlyForkedSnapSyncingRepair(t, false)
}
func TestShortNewlyForkedSnapSyncingRepairWithSnapshots(t *testing.T) {
	testShortNewlyForkedSnapSyncingRepair(t, true)
}

func testShortNewlyForkedSnapSyncingRepair(t *testing.T, snapshots bool) {
	// Chain:
	//   G->C1->C2->C3->C4->C5->C6->C7->C8 (HEAD)
	//   └->S1->S2->S3->S4->S5->S6
	//
	// Frozen: none
	// Commit: G
	// Pivot : C4
	//
	// CRASH
	//
	// ------------------------------
	//
	// Expected in leveldb:
	//   G->C1->C2->C3->C4->C5->C6->C7->C8
	//   └->S1->S2->S3->S4->S5->S6
	//
	// Expected head header    : C8
	// Expected head fast block: C8
	// Expected head block     : G
	testRepair(t, &rewindTest{
		canonicalBlocks:    8,
		sidechainBlocks:    6,
		freezeThreshold:    16,
		commitBlock:        0,
		pivotBlock:         uint64ptr(4),
		expCanonicalBlocks: 8,
		expSidechainBlocks: 6,
		expFrozen:          0,
		expHeadHeader:      8,
		expHeadFastBlock:   8,
		expHeadBlock:       0,
	}, snapshots)
}

// Tests a recovery for a short canonical chain and a longer side chain, where a
// recent block was already committed to disk and then the process crashed. In this
// case we expect the canonical chain to be rolled back to the committed block, but
// the chain data itself left in the database for replaying.
func TestShortReorgedRepair(t *testing.T)              { testShortReorgedRepair(t, false) }
func TestShortReorgedRepairWithSnapshots(t *testing.T) { testShortReorgedRepair(t, true) }

func testShortReorgedRepair(t *testing.T, snapshots bool) {
	// Chain:
	//   G->C1->C2->C3->C4->C5->C6->C7->C8 (HEAD)
	//   └->S1->S2->S3->S4->S5->S6->S7->S8->S9->S10
	//
	// Frozen: none
	// Commit: G, C4
	// Pivot : none
	//
	// CRASH
	//
	// ------------------------------
	//
	// Expected in leveldb:
	//   G->C1->C2->C3->C4->C5->C6->C7->C8
	//   └->S1->S2->S3->S4->S5->S6->S7->S8->S9->S10
	//
	// Expected head header    : C8
	// Expected head fast block: C8
	// Expected head block     : C4
	testRepair(t, &rewindTest{
		canonicalBlocks:    8,
		sidechainBlocks:    10,
		freezeThreshold:    16,
		commitBlock:        4,
		pivotBlock:         nil,
		expCanonicalBlocks: 8,
		expSidechainBlocks: 10,
		expFrozen:          0,
		expHeadHeader:      8,
		expHeadFastBlock:   8,
		expHeadBlock:       4,
	}, snapshots)
}

// Tests a recovery for a short canonical chain and a longer side chain, where
// the fast sync pivot point was already committed to disk and then the process
// crashed. In this case we expect the canonical chain to be rolled back to the
// committed block, but the chain data itself left in the database for replaying.
func TestShortReorgedSnapSyncedRepair(t *testing.T) {
	testShortReorgedSnapSyncedRepair(t, false)
}
func TestShortReorgedSnapSyncedRepairWithSnapshots(t *testing.T) {
	testShortReorgedSnapSyncedRepair(t, true)
}

func testShortReorgedSnapSyncedRepair(t *testing.T, snapshots bool) {
	// Chain:
	//   G->C1->C2->C3->C4->C5->C6->C7->C8 (HEAD)
	//   └->S1->S2->S3->S4->S5->S6->S7->S8->S9->S10
	//
	// Frozen: none
	// Commit: G, C4
	// Pivot : C4
	//
	// CRASH
	//
	// ------------------------------
	//
	// Expected in leveldb:
	//   G->C1->C2->C3->C4->C5->C6->C7->C8
	//   └->S1->S2->S3->S4->S5->S6->S7->S8->S9->S10
	//
	// Expected head header    : C8
	// Expected head fast block: C8
	// Expected head block     : C4
	testRepair(t, &rewindTest{
		canonicalBlocks:    8,
		sidechainBlocks:    10,
		freezeThreshold:    16,
		commitBlock:        4,
		pivotBlock:         uint64ptr(4),
		expCanonicalBlocks: 8,
		expSidechainBlocks: 10,
		expFrozen:          0,
		expHeadHeader:      8,
		expHeadFastBlock:   8,
		expHeadBlock:       4,
	}, snapshots)
}

// Tests a recovery for a short canonical chain and a longer side chain, where
// the fast sync pivot point was not yet committed, but the process crashed. In
// this case we expect the chain to detect that it was fast syncing and not delete
// anything, since we can just pick up directly where we left off.
func TestShortReorgedSnapSyncingRepair(t *testing.T) {
	testShortReorgedSnapSyncingRepair(t, false)
}
func TestShortReorgedSnapSyncingRepairWithSnapshots(t *testing.T) {
	testShortReorgedSnapSyncingRepair(t, true)
}

func testShortReorgedSnapSyncingRepair(t *testing.T, snapshots bool) {
	// Chain:
	//   G->C1->C2->C3->C4->C5->C6->C7->C8 (HEAD)
	//   └->S1->S2->S3->S4->S5->S6->S7->S8->S9->S10
	//
	// Frozen: none
	// Commit: G
	// Pivot : C4
	//
	// CRASH
	//
	// ------------------------------
	//
	// Expected in leveldb:
	//   G->C1->C2->C3->C4->C5->C6->C7->C8
	//   └->S1->S2->S3->S4->S5->S6->S7->S8->S9->S10
	//
	// Expected head header    : C8
	// Expected head fast block: C8
	// Expected head block     : G
	testRepair(t, &rewindTest{
		canonicalBlocks:    8,
		sidechainBlocks:    10,
		freezeThreshold:    16,
		commitBlock:        0,
		pivotBlock:         uint64ptr(4),
		expCanonicalBlocks: 8,
		expSidechainBlocks: 10,
		expFrozen:          0,
		expHeadHeader:      8,
		expHeadFastBlock:   8,
		expHeadBlock:       0,
	}, snapshots)
}

// Tests a recovery for a long canonical chain with frozen blocks where a recent
// block - newer than the ancient limit - was already committed to disk and then
// the process crashed. In this case we expect the chain to be rolled back to the
// committed block, with everything afterwards kept as fast sync data.
func TestLongShallowRepair(t *testing.T)              { testLongShallowRepair(t, false) }
func TestLongShallowRepairWithSnapshots(t *testing.T) { testLongShallowRepair(t, true) }

func testLongShallowRepair(t *testing.T, snapshots bool) {
	// Chain:
	//   G->C1->C2->C3->C4->C5->C6->C7->C8->C9->C10->C11->C12->C13->C14->C15->C16->C17->C18 (HEAD)
	//
	// Frozen:
	//   G->C1->C2
	//
	// Commit: G, C4
	// Pivot : none
	//
	// CRASH
	//
	// ------------------------------
	//
	// Expected in freezer:
	//   G->C1->C2
	//
	// Expected in leveldb:
	//   C2)->C3->C4->C5->C6->C7->C8->C9->C10->C11->C12->C13->C14->C15->C16->C17->C18
	//
	// Expected head header    : C18
	// Expected head fast block: C18
	// Expected head block     : C4
	testRepair(t, &rewindTest{
		canonicalBlocks:    18,
		sidechainBlocks:    0,
		freezeThreshold:    16,
		commitBlock:        4,
		pivotBlock:         nil,
		expCanonicalBlocks: 18,
		expSidechainBlocks: 0,
		expFrozen:          3,
		expHeadHeader:      18,
		expHeadFastBlock:   18,
		expHeadBlock:       4,
	}, snapshots)
}

// Tests a recovery for a long canonical chain with frozen blocks where a recent
// block - older than the ancient limit - was already committed to disk and then
// the process crashed. In this case we expect the chain to be rolled back to the
// committed block, with everything afterwards deleted.
func TestLongDeepRepair(t *testing.T)              { testLongDeepRepair(t, false) }
func TestLongDeepRepairWithSnapshots(t *testing.T) { testLongDeepRepair(t, true) }

func testLongDeepRepair(t *testing.T, snapshots bool) {
	// Chain:
	//   G->C1->C2->C3->C4->C5->C6->C7->C8->C9->C10->C11->C12->C13->C14->C15->C16->C17->C18->C19->C20->C21->C22->C23->C24 (HEAD)
	//
	// Frozen:
	//   G->C1->C2->C3->C4->C5->C6->C7->C8
	//
	// Commit: G, C4
	// Pivot : none
	//
	// CRASH
	//
	// ------------------------------
	//
	// Expected in freezer:
	//   G->C1->C2->C3->C4
	//
	// Expected in leveldb: none
	//
	// Expected head header    : C4
	// Expected head fast block: C4
	// Expected head block     : C4
	testRepair(t, &rewindTest{
		canonicalBlocks:    24,
		sidechainBlocks:    0,
		freezeThreshold:    16,
		commitBlock:        4,
		pivotBlock:         nil,
		expCanonicalBlocks: 4,
		expSidechainBlocks: 0,
		expFrozen:          5,
		expHeadHeader:      4,
		expHeadFastBlock:   4,
		expHeadBlock:       4,
	}, snapshots)
}

// Tests a recovery for a long canonical chain with frozen blocks where the fast
// sync pivot point - newer than the ancient limit - was already committed, after
// which the process crashed. In this case we expect the chain to be rolled back
// to the committed block, with everything afterwards kept as fast sync data.
func TestLongSnapSyncedShallowRepair(t *testing.T) {
	testLongSnapSyncedShallowRepair(t, false)
}
func TestLongSnapSyncedShallowRepairWithSnapshots(t *testing.T) {
	testLongSnapSyncedShallowRepair(t, true)
}

func testLongSnapSyncedShallowRepair(t *testing.T, snapshots bool) {
	// Chain:
	//   G->C1->C2->C3->C4->C5->C6->C7->C8->C9->C10->C11->C12->C13->C14->C15->C16->C17->C18 (HEAD)
	//
	// Frozen:
	//   G->C1->C2
	//
	// Commit: G, C4
	// Pivot : C4
	//
	// CRASH
	//
	// ------------------------------
	//
	// Expected in freezer:
	//   G->C1->C2
	//
	// Expected in leveldb:
	//   C2)->C3->C4->C5->C6->C7->C8->C9->C10->C11->C12->C13->C14->C15->C16->C17->C18
	//
	// Expected head header    : C18
	// Expected head fast block: C18
	// Expected head block     : C4
	testRepair(t, &rewindTest{
		canonicalBlocks:    18,
		sidechainBlocks:    0,
		freezeThreshold:    16,
		commitBlock:        4,
		pivotBlock:         uint64ptr(4),
		expCanonicalBlocks: 18,
		expSidechainBlocks: 0,
		expFrozen:          3,
		expHeadHeader:      18,
		expHeadFastBlock:   18,
		expHeadBlock:       4,
	}, snapshots)
}

// Tests a recovery for a long canonical chain with frozen blocks where the fast
// sync pivot point - older than the ancient limit - was already committed, after
// which the process crashed. In this case we expect the chain to be rolled back
// to the committed block, with everything afterwards deleted.
func TestLongSnapSyncedDeepRepair(t *testing.T)              { testLongSnapSyncedDeepRepair(t, false) }
func TestLongSnapSyncedDeepRepairWithSnapshots(t *testing.T) { testLongSnapSyncedDeepRepair(t, true) }

func testLongSnapSyncedDeepRepair(t *testing.T, snapshots bool) {
	// Chain:
	//   G->C1->C2->C3->C4->C5->C6->C7->C8->C9->C10->C11->C12->C13->C14->C15->C16->C17->C18->C19->C20->C21->C22->C23->C24 (HEAD)
	//
	// Frozen:
	//   G->C1->C2->C3->C4->C5->C6->C7->C8
	//
	// Commit: G, C4
	// Pivot : C4
	//
	// CRASH
	//
	// ------------------------------
	//
	// Expected in freezer:
	//   G->C1->C2->C3->C4
	//
	// Expected in leveldb: none
	//
	// Expected head header    : C4
	// Expected head fast block: C4
	// Expected head block     : C4
	testRepair(t, &rewindTest{
		canonicalBlocks:    24,
		sidechainBlocks:    0,
		freezeThreshold:    16,
		commitBlock:        4,
		pivotBlock:         uint64ptr(4),
		expCanonicalBlocks: 4,
		expSidechainBlocks: 0,
		expFrozen:          5,
		expHeadHeader:      4,
		expHeadFastBlock:   4,
		expHeadBlock:       4,
	}, snapshots)
}

// Tests a recovery for a long canonical chain with frozen blocks where the fast
// sync pivot point - older than the ancient limit - was not yet committed, but the
// process crashed. In this case we expect the chain to detect that it was fast
// syncing and not delete anything, since we can just pick up directly where we
// left off.
func TestLongSnapSyncingShallowRepair(t *testing.T) {
	testLongSnapSyncingShallowRepair(t, false)
}
func TestLongSnapSyncingShallowRepairWithSnapshots(t *testing.T) {
	testLongSnapSyncingShallowRepair(t, true)
}

func testLongSnapSyncingShallowRepair(t *testing.T, snapshots bool) {
	// Chain:
	//   G->C1->C2->C3->C4->C5->C6->C7->C8->C9->C10->C11->C12->C13->C14->C15->C16->C17->C18 (HEAD)
	//
	// Frozen:
	//   G->C1->C2
	//
	// Commit: G
	// Pivot : C4
	//
	// CRASH
	//
	// ------------------------------
	//
	// Expected in freezer:
	//   G->C1->C2
	//
	// Expected in leveldb:
	//   C2)->C3->C4->C5->C6->C7->C8->C9->C10->C11->C12->C13->C14->C15->C16->C17->C18
	//
	// Expected head header    : C18
	// Expected head fast block: C18
	// Expected head block     : G
	testRepair(t, &rewindTest{
		canonicalBlocks:    18,
		sidechainBlocks:    0,
		freezeThreshold:    16,
		commitBlock:        0,
		pivotBlock:         uint64ptr(4),
		expCanonicalBlocks: 18,
		expSidechainBlocks: 0,
		expFrozen:          3,
		expHeadHeader:      18,
		expHeadFastBlock:   18,
		expHeadBlock:       0,
	}, snapshots)
}

// Tests a recovery for a long canonical chain with frozen blocks where the fast
// sync pivot point - newer than the ancient limit - was not yet committed, but the
// process crashed. In this case we expect the chain to detect that it was fast
// syncing and not delete anything, since we can just pick up directly where we
// left off.
func TestLongSnapSyncingDeepRepair(t *testing.T)              { testLongSnapSyncingDeepRepair(t, false) }
func TestLongSnapSyncingDeepRepairWithSnapshots(t *testing.T) { testLongSnapSyncingDeepRepair(t, true) }

func testLongSnapSyncingDeepRepair(t *testing.T, snapshots bool) {
	// Chain:
	//   G->C1->C2->C3->C4->C5->C6->C7->C8->C9->C10->C11->C12->C13->C14->C15->C16->C17->C18->C19->C20->C21->C22->C23->C24 (HEAD)
	//
	// Frozen:
	//   G->C1->C2->C3->C4->C5->C6->C7->C8
	//
	// Commit: G
	// Pivot : C4
	//
	// CRASH
	//
	// ------------------------------
	//
	// Expected in freezer:
	//   G->C1->C2->C3->C4->C5->C6->C7->C8
	//
	// Expected in leveldb:
	//   C8)->C9->C10->C11->C12->C13->C14->C15->C16->C17->C18->C19->C20->C21->C22->C23->C24
	//
	// Expected head header    : C24
	// Expected head fast block: C24
	// Expected head block     : G
	testRepair(t, &rewindTest{
		canonicalBlocks:    24,
		sidechainBlocks:    0,
		freezeThreshold:    16,
		commitBlock:        0,
		pivotBlock:         uint64ptr(4),
		expCanonicalBlocks: 24,
		expSidechainBlocks: 0,
		expFrozen:          9,
		expHeadHeader:      24,
		expHeadFastBlock:   24,
		expHeadBlock:       0,
	}, snapshots)
}

// Tests a recovery for a long canonical chain with frozen blocks and a shorter
// side chain, where a recent block - newer than the ancient limit - was already
// committed to disk and then the process crashed. In this test scenario the side
// chain is below the committed block. In this case we expect the chain to be
// rolled back to the committed block, with everything afterwards kept as fast
// sync data; the side chain completely nuked by the freezer.
func TestLongOldForkedShallowRepair(t *testing.T) {
	testLongOldForkedShallowRepair(t, false)
}
func TestLongOldForkedShallowRepairWithSnapshots(t *testing.T) {
	testLongOldForkedShallowRepair(t, true)
}

func testLongOldForkedShallowRepair(t *testing.T, snapshots bool) {
	// Chain:
	//   G->C1->C2->C3->C4->C5->C6->C7->C8->C9->C10->C11->C12->C13->C14->C15->C16->C17->C18 (HEAD)
	//   └->S1->S2->S3
	//
	// Frozen:
	//   G->C1->C2
	//
	// Commit: G, C4
	// Pivot : none
	//
	// CRASH
	//
	// ------------------------------
	//
	// Expected in freezer:
	//   G->C1->C2
	//
	// Expected in leveldb:
	//   C2)->C3->C4->C5->C6->C7->C8->C9->C10->C11->C12->C13->C14->C15->C16->C17->C18
	//
	// Expected head header    : C18
	// Expected head fast block: C18
	// Expected head block     : C4
	testRepair(t, &rewindTest{
		canonicalBlocks:    18,
		sidechainBlocks:    3,
		freezeThreshold:    16,
		commitBlock:        4,
		pivotBlock:         nil,
		expCanonicalBlocks: 18,
		expSidechainBlocks: 0,
		expFrozen:          3,
		expHeadHeader:      18,
		expHeadFastBlock:   18,
		expHeadBlock:       4,
	}, snapshots)
}

// Tests a recovery for a long canonical chain with frozen blocks and a shorter
// side chain, where a recent block - older than the ancient limit - was already
// committed to disk and then the process crashed. In this test scenario the side
// chain is below the committed block. In this case we expect the canonical chain
// to be rolled back to the committed block, with everything afterwards deleted;
// the side chain completely nuked by the freezer.
func TestLongOldForkedDeepRepair(t *testing.T)              { testLongOldForkedDeepRepair(t, false) }
func TestLongOldForkedDeepRepairWithSnapshots(t *testing.T) { testLongOldForkedDeepRepair(t, true) }

func testLongOldForkedDeepRepair(t *testing.T, snapshots bool) {
	// Chain:
	//   G->C1->C2->C3->C4->C5->C6->C7->C8->C9->C10->C11->C12->C13->C14->C15->C16->C17->C18->C19->C20->C21->C22->C23->C24 (HEAD)
	//   └->S1->S2->S3
	//
	// Frozen:
	//   G->C1->C2->C3->C4->C5->C6->C7->C8
	//
	// Commit: G, C4
	// Pivot : none
	//
	// CRASH
	//
	// ------------------------------
	//
	// Expected in freezer:
	//   G->C1->C2->C3->C4
	//
	// Expected in leveldb: none
	//
	// Expected head header    : C4
	// Expected head fast block: C4
	// Expected head block     : C4
	testRepair(t, &rewindTest{
		canonicalBlocks:    24,
		sidechainBlocks:    3,
		freezeThreshold:    16,
		commitBlock:        4,
		pivotBlock:         nil,
		expCanonicalBlocks: 4,
		expSidechainBlocks: 0,
		expFrozen:          5,
		expHeadHeader:      4,
		expHeadFastBlock:   4,
		expHeadBlock:       4,
	}, snapshots)
}

// Tests a recovery for a long canonical chain with frozen blocks and a shorter
// side chain, where the fast sync pivot point - newer than the ancient limit -
// was already committed to disk and then the process crashed. In this test scenario
// the side chain is below the committed block. In this case we expect the chain
// to be rolled back to the committed block, with everything afterwards kept as
// fast sync data; the side chain completely nuked by the freezer.
func TestLongOldForkedSnapSyncedShallowRepair(t *testing.T) {
	testLongOldForkedSnapSyncedShallowRepair(t, false)
}
func TestLongOldForkedSnapSyncedShallowRepairWithSnapshots(t *testing.T) {
	testLongOldForkedSnapSyncedShallowRepair(t, true)
}

func testLongOldForkedSnapSyncedShallowRepair(t *testing.T, snapshots bool) {
	// Chain:
	//   G->C1->C2->C3->C4->C5->C6->C7->C8->C9->C10->C11->C12->C13->C14->C15->C16->C17->C18 (HEAD)
	//   └->S1->S2->S3
	//
	// Frozen:
	//   G->C1->C2
	//
	// Commit: G, C4
	// Pivot : C4
	//
	// CRASH
	//
	// ------------------------------
	//
	// Expected in freezer:
	//   G->C1->C2
	//
	// Expected in leveldb:
	//   C2)->C3->C4->C5->C6->C7->C8->C9->C10->C11->C12->C13->C14->C15->C16->C17->C18
	//
	// Expected head header    : C18
	// Expected head fast block: C18
	// Expected head block     : C4
	testRepair(t, &rewindTest{
		canonicalBlocks:    18,
		sidechainBlocks:    3,
		freezeThreshold:    16,
		commitBlock:        4,
		pivotBlock:         uint64ptr(4),
		expCanonicalBlocks: 18,
		expSidechainBlocks: 0,
		expFrozen:          3,
		expHeadHeader:      18,
		expHeadFastBlock:   18,
		expHeadBlock:       4,
	}, snapshots)
}

// Tests a recovery for a long canonical chain with frozen blocks and a shorter
// side chain, where the fast sync pivot point - older than the ancient limit -
// was already committed to disk and then the process crashed. In this test scenario
// the side chain is below the committed block. In this case we expect the canonical
// chain to be rolled back to the committed block, with everything afterwards deleted;
// the side chain completely nuked by the freezer.
func TestLongOldForkedSnapSyncedDeepRepair(t *testing.T) {
	testLongOldForkedSnapSyncedDeepRepair(t, false)
}
func TestLongOldForkedSnapSyncedDeepRepairWithSnapshots(t *testing.T) {
	testLongOldForkedSnapSyncedDeepRepair(t, true)
}

func testLongOldForkedSnapSyncedDeepRepair(t *testing.T, snapshots bool) {
	// Chain:
	//   G->C1->C2->C3->C4->C5->C6->C7->C8->C9->C10->C11->C12->C13->C14->C15->C16->C17->C18->C19->C20->C21->C22->C23->C24 (HEAD)
	//   └->S1->S2->S3
	//
	// Frozen:
	//   G->C1->C2->C3->C4->C5->C6->C7->C8
	//
	// Commit: G, C4
	// Pivot : C4
	//
	// CRASH
	//
	// ------------------------------
	//
	// Expected in freezer:
	//   G->C1->C2->C3->C4
	//
	// Expected in leveldb: none
	//
	// Expected head header    : C4
	// Expected head fast block: C4
	// Expected head block     : C4
	testRepair(t, &rewindTest{
		canonicalBlocks:    24,
		sidechainBlocks:    3,
		freezeThreshold:    16,
		commitBlock:        4,
		pivotBlock:         uint64ptr(4),
		expCanonicalBlocks: 4,
		expSidechainBlocks: 0,
		expFrozen:          5,
		expHeadHeader:      4,
		expHeadFastBlock:   4,
		expHeadBlock:       4,
	}, snapshots)
}

// Tests a recovery for a long canonical chain with frozen blocks and a shorter
// side chain, where the fast sync pivot point - older than the ancient limit -
// was not yet committed, but the process crashed. In this test scenario the side
// chain is below the committed block. In this case we expect the chain to detect
// that it was fast syncing and not delete anything. The side chain is completely
// nuked by the freezer.
func TestLongOldForkedSnapSyncingShallowRepair(t *testing.T) {
	testLongOldForkedSnapSyncingShallowRepair(t, false)
}
func TestLongOldForkedSnapSyncingShallowRepairWithSnapshots(t *testing.T) {
	testLongOldForkedSnapSyncingShallowRepair(t, true)
}

func testLongOldForkedSnapSyncingShallowRepair(t *testing.T, snapshots bool) {
	// Chain:
	//   G->C1->C2->C3->C4->C5->C6->C7->C8->C9->C10->C11->C12->C13->C14->C15->C16->C17->C18 (HEAD)
	//   └->S1->S2->S3
	//
	// Frozen:
	//   G->C1->C2
	//
	// Commit: G
	// Pivot : C4
	//
	// CRASH
	//
	// ------------------------------
	//
	// Expected in freezer:
	//   G->C1->C2
	//
	// Expected in leveldb:
	//   C2)->C3->C4->C5->C6->C7->C8->C9->C10->C11->C12->C13->C14->C15->C16->C17->C18
	//
	// Expected head header    : C18
	// Expected head fast block: C18
	// Expected head block     : G
	testRepair(t, &rewindTest{
		canonicalBlocks:    18,
		sidechainBlocks:    3,
		freezeThreshold:    16,
		commitBlock:        0,
		pivotBlock:         uint64ptr(4),
		expCanonicalBlocks: 18,
		expSidechainBlocks: 0,
		expFrozen:          3,
		expHeadHeader:      18,
		expHeadFastBlock:   18,
		expHeadBlock:       0,
	}, snapshots)
}

// Tests a recovery for a long canonical chain with frozen blocks and a shorter
// side chain, where the fast sync pivot point - older than the ancient limit -
// was not yet committed, but the process crashed. In this test scenario the side
// chain is below the committed block. In this case we expect the chain to detect
// that it was fast syncing and not delete anything. The side chain is completely
// nuked by the freezer.
func TestLongOldForkedSnapSyncingDeepRepair(t *testing.T) {
	testLongOldForkedSnapSyncingDeepRepair(t, false)
}
func TestLongOldForkedSnapSyncingDeepRepairWithSnapshots(t *testing.T) {
	testLongOldForkedSnapSyncingDeepRepair(t, true)
}

func testLongOldForkedSnapSyncingDeepRepair(t *testing.T, snapshots bool) {
	// Chain:
	//   G->C1->C2->C3->C4->C5->C6->C7->C8->C9->C10->C11->C12->C13->C14->C15->C16->C17->C18->C19->C20->C21->C22->C23->C24 (HEAD)
	//   └->S1->S2->S3
	//
	// Frozen:
	//   G->C1->C2->C3->C4->C5->C6->C7->C8
	//
	// Commit: G
	// Pivot : C4
	//
	// CRASH
	//
	// ------------------------------
	//
	// Expected in freezer:
	//   G->C1->C2->C3->C4->C5->C6->C7->C8
	//
	// Expected in leveldb:
	//   C8)->C9->C10->C11->C12->C13->C14->C15->C16->C17->C18->C19->C20->C21->C22->C23->C24
	//
	// Expected head header    : C24
	// Expected head fast block: C24
	// Expected head block     : G
	testRepair(t, &rewindTest{
		canonicalBlocks:    24,
		sidechainBlocks:    3,
		freezeThreshold:    16,
		commitBlock:        0,
		pivotBlock:         uint64ptr(4),
		expCanonicalBlocks: 24,
		expSidechainBlocks: 0,
		expFrozen:          9,
		expHeadHeader:      24,
		expHeadFastBlock:   24,
		expHeadBlock:       0,
	}, snapshots)
}

// Tests a recovery for a long canonical chain with frozen blocks and a shorter
// side chain, where a recent block - newer than the ancient limit - was already
// committed to disk and then the process crashed. In this test scenario the side
// chain is above the committed block. In this case we expect the chain to be
// rolled back to the committed block, with everything afterwards kept as fast
// sync data; the side chain completely nuked by the freezer.
func TestLongNewerForkedShallowRepair(t *testing.T) {
	testLongNewerForkedShallowRepair(t, false)
}
func TestLongNewerForkedShallowRepairWithSnapshots(t *testing.T) {
	testLongNewerForkedShallowRepair(t, true)
}

func testLongNewerForkedShallowRepair(t *testing.T, snapshots bool) {
	// Chain:
	//   G->C1->C2->C3->C4->C5->C6->C7->C8->C9->C10->C11->C12->C13->C14->C15->C16->C17->C18 (HEAD)
	//   └->S1->S2->S3->S4->S5->S6->S7->S8->S9->S10->S11->S12
	//
	// Frozen:
	//   G->C1->C2
	//
	// Commit: G, C4
	// Pivot : none
	//
	// CRASH
	//
	// ------------------------------
	//
	// Expected in freezer:
	//   G->C1->C2
	//
	// Expected in leveldb:
	//   C2)->C3->C4->C5->C6->C7->C8->C9->C10->C11->C12->C13->C14->C15->C16->C17->C18
	//
	// Expected head header    : C18
	// Expected head fast block: C18
	// Expected head block     : C4
	testRepair(t, &rewindTest{
		canonicalBlocks:    18,
		sidechainBlocks:    12,
		freezeThreshold:    16,
		commitBlock:        4,
		pivotBlock:         nil,
		expCanonicalBlocks: 18,
		expSidechainBlocks: 0,
		expFrozen:          3,
		expHeadHeader:      18,
		expHeadFastBlock:   18,
		expHeadBlock:       4,
	}, snapshots)
}

// Tests a recovery for a long canonical chain with frozen blocks and a shorter
// side chain, where a recent block - older than the ancient limit - was already
// committed to disk and then the process crashed. In this test scenario the side
// chain is above the committed block. In this case we expect the canonical chain
// to be rolled back to the committed block, with everything afterwards deleted;
// the side chain completely nuked by the freezer.
func TestLongNewerForkedDeepRepair(t *testing.T)              { testLongNewerForkedDeepRepair(t, false) }
func TestLongNewerForkedDeepRepairWithSnapshots(t *testing.T) { testLongNewerForkedDeepRepair(t, true) }

func testLongNewerForkedDeepRepair(t *testing.T, snapshots bool) {
	// Chain:
	//   G->C1->C2->C3->C4->C5->C6->C7->C8->C9->C10->C11->C12->C13->C14->C15->C16->C17->C18->C19->C20->C21->C22->C23->C24 (HEAD)
	//   └->S1->S2->S3->S4->S5->S6->S7->S8->S9->S10->S11->S12
	//
	// Frozen:
	//   G->C1->C2->C3->C4->C5->C6->C7->C8
	//
	// Commit: G, C4
	// Pivot : none
	//
	// CRASH
	//
	// ------------------------------
	//
	// Expected in freezer:
	//   G->C1->C2->C3->C4
	//
	// Expected in leveldb: none
	//
	// Expected head header    : C4
	// Expected head fast block: C4
	// Expected head block     : C4
	testRepair(t, &rewindTest{
		canonicalBlocks:    24,
		sidechainBlocks:    12,
		freezeThreshold:    16,
		commitBlock:        4,
		pivotBlock:         nil,
		expCanonicalBlocks: 4,
		expSidechainBlocks: 0,
		expFrozen:          5,
		expHeadHeader:      4,
		expHeadFastBlock:   4,
		expHeadBlock:       4,
	}, snapshots)
}

// Tests a recovery for a long canonical chain with frozen blocks and a shorter
// side chain, where the fast sync pivot point - newer than the ancient limit -
// was already committed to disk and then the process crashed. In this test scenario
// the side chain is above the committed block. In this case we expect the chain
// to be rolled back to the committed block, with everything afterwards kept as fast
// sync data; the side chain completely nuked by the freezer.
func TestLongNewerForkedSnapSyncedShallowRepair(t *testing.T) {
	testLongNewerForkedSnapSyncedShallowRepair(t, false)
}
func TestLongNewerForkedSnapSyncedShallowRepairWithSnapshots(t *testing.T) {
	testLongNewerForkedSnapSyncedShallowRepair(t, true)
}

func testLongNewerForkedSnapSyncedShallowRepair(t *testing.T, snapshots bool) {
	// Chain:
	//   G->C1->C2->C3->C4->C5->C6->C7->C8->C9->C10->C11->C12->C13->C14->C15->C16->C17->C18 (HEAD)
	//   └->S1->S2->S3->S4->S5->S6->S7->S8->S9->S10->S11->S12
	//
	// Frozen:
	//   G->C1->C2
	//
	// Commit: G, C4
	// Pivot : C4
	//
	// CRASH
	//
	// ------------------------------
	//
	// Expected in freezer:
	//   G->C1->C2
	//
	// Expected in leveldb:
	//   C2)->C3->C4->C5->C6->C7->C8->C9->C10->C11->C12->C13->C14->C15->C16->C17->C18
	//
	// Expected head header    : C18
	// Expected head fast block: C18
	// Expected head block     : C4
	testRepair(t, &rewindTest{
		canonicalBlocks:    18,
		sidechainBlocks:    12,
		freezeThreshold:    16,
		commitBlock:        4,
		pivotBlock:         uint64ptr(4),
		expCanonicalBlocks: 18,
		expSidechainBlocks: 0,
		expFrozen:          3,
		expHeadHeader:      18,
		expHeadFastBlock:   18,
		expHeadBlock:       4,
	}, snapshots)
}

// Tests a recovery for a long canonical chain with frozen blocks and a shorter
// side chain, where the fast sync pivot point - older than the ancient limit -
// was already committed to disk and then the process crashed. In this test scenario
// the side chain is above the committed block. In this case we expect the canonical
// chain to be rolled back to the committed block, with everything afterwards deleted;
// the side chain completely nuked by the freezer.
func TestLongNewerForkedSnapSyncedDeepRepair(t *testing.T) {
	testLongNewerForkedSnapSyncedDeepRepair(t, false)
}
func TestLongNewerForkedSnapSyncedDeepRepairWithSnapshots(t *testing.T) {
	testLongNewerForkedSnapSyncedDeepRepair(t, true)
}

func testLongNewerForkedSnapSyncedDeepRepair(t *testing.T, snapshots bool) {
	// Chain:
	//   G->C1->C2->C3->C4->C5->C6->C7->C8->C9->C10->C11->C12->C13->C14->C15->C16->C17->C18->C19->C20->C21->C22->C23->C24 (HEAD)
	//   └->S1->S2->S3->S4->S5->S6->S7->S8->S9->S10->S11->S12
	//
	// Frozen:
	//   G->C1->C2->C3->C4->C5->C6->C7->C8
	//
	// Commit: G, C4
	// Pivot : C4
	//
	// CRASH
	//
	// ------------------------------
	//
	// Expected in freezer:
	//   G->C1->C2->C3->C4
	//
	// Expected in leveldb: none
	//
	// Expected head header    : C4
	// Expected head fast block: C4
	// Expected head block     : C4
	testRepair(t, &rewindTest{
		canonicalBlocks:    24,
		sidechainBlocks:    12,
		freezeThreshold:    16,
		commitBlock:        4,
		pivotBlock:         uint64ptr(4),
		expCanonicalBlocks: 4,
		expSidechainBlocks: 0,
		expFrozen:          5,
		expHeadHeader:      4,
		expHeadFastBlock:   4,
		expHeadBlock:       4,
	}, snapshots)
}

// Tests a recovery for a long canonical chain with frozen blocks and a shorter
// side chain, where the fast sync pivot point - older than the ancient limit -
// was not yet committed, but the process crashed. In this test scenario the side
// chain is above the committed block. In this case we expect the chain to detect
// that it was fast syncing and not delete anything. The side chain is completely
// nuked by the freezer.
func TestLongNewerForkedSnapSyncingShallowRepair(t *testing.T) {
	testLongNewerForkedSnapSyncingShallowRepair(t, false)
}
func TestLongNewerForkedSnapSyncingShallowRepairWithSnapshots(t *testing.T) {
	testLongNewerForkedSnapSyncingShallowRepair(t, true)
}

func testLongNewerForkedSnapSyncingShallowRepair(t *testing.T, snapshots bool) {
	// Chain:
	//   G->C1->C2->C3->C4->C5->C6->C7->C8->C9->C10->C11->C12->C13->C14->C15->C16->C17->C18 (HEAD)
	//   └->S1->S2->S3->S4->S5->S6->S7->S8->S9->S10->S11->S12
	//
	// Frozen:
	//   G->C1->C2
	//
	// Commit: G
	// Pivot : C4
	//
	// CRASH
	//
	// ------------------------------
	//
	// Expected in freezer:
	//   G->C1->C2
	//
	// Expected in leveldb:
	//   C2)->C3->C4->C5->C6->C7->C8->C9->C10->C11->C12->C13->C14->C15->C16->C17->C18
	//
	// Expected head header    : C18
	// Expected head fast block: C18
	// Expected head block     : G
	testRepair(t, &rewindTest{
		canonicalBlocks:    18,
		sidechainBlocks:    12,
		freezeThreshold:    16,
		commitBlock:        0,
		pivotBlock:         uint64ptr(4),
		expCanonicalBlocks: 18,
		expSidechainBlocks: 0,
		expFrozen:          3,
		expHeadHeader:      18,
		expHeadFastBlock:   18,
		expHeadBlock:       0,
	}, snapshots)
}

// Tests a recovery for a long canonical chain with frozen blocks and a shorter
// side chain, where the fast sync pivot point - older than the ancient limit -
// was not yet committed, but the process crashed. In this test scenario the side
// chain is above the committed block. In this case we expect the chain to detect
// that it was fast syncing and not delete anything. The side chain is completely
// nuked by the freezer.
func TestLongNewerForkedSnapSyncingDeepRepair(t *testing.T) {
	testLongNewerForkedSnapSyncingDeepRepair(t, false)
}
func TestLongNewerForkedSnapSyncingDeepRepairWithSnapshots(t *testing.T) {
	testLongNewerForkedSnapSyncingDeepRepair(t, true)
}

func testLongNewerForkedSnapSyncingDeepRepair(t *testing.T, snapshots bool) {
	// Chain:
	//   G->C1->C2->C3->C4->C5->C6->C7->C8->C9->C10->C11->C12->C13->C14->C15->C16->C17->C18->C19->C20->C21->C22->C23->C24 (HEAD)
	//   └->S1->S2->S3->S4->S5->S6->S7->S8->S9->S10->S11->S12
	//
	// Frozen:
	//   G->C1->C2->C3->C4->C5->C6->C7->C8
	//
	// Commit: G
	// Pivot : C4
	//
	// CRASH
	//
	// ------------------------------
	//
	// Expected in freezer:
	//   G->C1->C2->C3->C4->C5->C6->C7->C8
	//
	// Expected in leveldb:
	//   C8)->C9->C10->C11->C12->C13->C14->C15->C16->C17->C18->C19->C20->C21->C22->C23->C24
	//
	// Expected head header    : C24
	// Expected head fast block: C24
	// Expected head block     : G
	testRepair(t, &rewindTest{
		canonicalBlocks:    24,
		sidechainBlocks:    12,
		freezeThreshold:    16,
		commitBlock:        0,
		pivotBlock:         uint64ptr(4),
		expCanonicalBlocks: 24,
		expSidechainBlocks: 0,
		expFrozen:          9,
		expHeadHeader:      24,
		expHeadFastBlock:   24,
		expHeadBlock:       0,
	}, snapshots)
}

// Tests a recovery for a long canonical chain with frozen blocks and a longer side
// chain, where a recent block - newer than the ancient limit - was already committed
// to disk and then the process crashed. In this case we expect the chain to be
// rolled back to the committed block, with everything afterwards kept as fast sync
// data. The side chain completely nuked by the freezer.
func TestLongReorgedShallowRepair(t *testing.T)              { testLongReorgedShallowRepair(t, false) }
func TestLongReorgedShallowRepairWithSnapshots(t *testing.T) { testLongReorgedShallowRepair(t, true) }

func testLongReorgedShallowRepair(t *testing.T, snapshots bool) {
	// Chain:
	//   G->C1->C2->C3->C4->C5->C6->C7->C8->C9->C10->C11->C12->C13->C14->C15->C16->C17->C18 (HEAD)
	//   └->S1->S2->S3->S4->S5->S6->S7->S8->S9->S10->S11->S12->S13->S14->S15->S16->S17->S18->S19->S20->S21->S22->S23->S24->S25->S26
	//
	// Frozen:
	//   G->C1->C2
	//
	// Commit: G, C4
	// Pivot : none
	//
	// CRASH
	//
	// ------------------------------
	//
	// Expected in freezer:
	//   G->C1->C2
	//
	// Expected in leveldb:
	//   C2)->C3->C4->C5->C6->C7->C8->C9->C10->C11->C12->C13->C14->C15->C16->C17->C18
	//
	// Expected head header    : C18
	// Expected head fast block: C18
	// Expected head block     : C4
	testRepair(t, &rewindTest{
		canonicalBlocks:    18,
		sidechainBlocks:    26,
		freezeThreshold:    16,
		commitBlock:        4,
		pivotBlock:         nil,
		expCanonicalBlocks: 18,
		expSidechainBlocks: 0,
		expFrozen:          3,
		expHeadHeader:      18,
		expHeadFastBlock:   18,
		expHeadBlock:       4,
	}, snapshots)
}

// Tests a recovery for a long canonical chain with frozen blocks and a longer side
// chain, where a recent block - older than the ancient limit - was already committed
// to disk and then the process crashed. In this case we expect the canonical chains
// to be rolled back to the committed block, with everything afterwards deleted. The
// side chain completely nuked by the freezer.
func TestLongReorgedDeepRepair(t *testing.T)              { testLongReorgedDeepRepair(t, false) }
func TestLongReorgedDeepRepairWithSnapshots(t *testing.T) { testLongReorgedDeepRepair(t, true) }

func testLongReorgedDeepRepair(t *testing.T, snapshots bool) {
	// Chain:
	//   G->C1->C2->C3->C4->C5->C6->C7->C8->C9->C10->C11->C12->C13->C14->C15->C16->C17->C18->C19->C20->C21->C22->C23->C24 (HEAD)
	//   └->S1->S2->S3->S4->S5->S6->S7->S8->S9->S10->S11->S12->S13->S14->S15->S16->S17->S18->S19->S20->S21->S22->S23->S24->S25->S26
	//
	// Frozen:
	//   G->C1->C2->C3->C4->C5->C6->C7->C8
	//
	// Commit: G, C4
	// Pivot : none
	//
	// CRASH
	//
	// ------------------------------
	//
	// Expected in freezer:
	//   G->C1->C2->C3->C4
	//
	// Expected in leveldb: none
	//
	// Expected head header    : C4
	// Expected head fast block: C4
	// Expected head block     : C4
	testRepair(t, &rewindTest{
		canonicalBlocks:    24,
		sidechainBlocks:    26,
		freezeThreshold:    16,
		commitBlock:        4,
		pivotBlock:         nil,
		expCanonicalBlocks: 4,
		expSidechainBlocks: 0,
		expFrozen:          5,
		expHeadHeader:      4,
		expHeadFastBlock:   4,
		expHeadBlock:       4,
	}, snapshots)
}

// Tests a recovery for a long canonical chain with frozen blocks and a longer
// side chain, where the fast sync pivot point - newer than the ancient limit -
// was already committed to disk and then the process crashed. In this case we
// expect the chain to be rolled back to the committed block, with everything
// afterwards kept as fast sync data. The side chain completely nuked by the
// freezer.
func TestLongReorgedSnapSyncedShallowRepair(t *testing.T) {
	testLongReorgedSnapSyncedShallowRepair(t, false)
}
func TestLongReorgedSnapSyncedShallowRepairWithSnapshots(t *testing.T) {
	testLongReorgedSnapSyncedShallowRepair(t, true)
}

func testLongReorgedSnapSyncedShallowRepair(t *testing.T, snapshots bool) {
	// Chain:
	//   G->C1->C2->C3->C4->C5->C6->C7->C8->C9->C10->C11->C12->C13->C14->C15->C16->C17->C18 (HEAD)
	//   └->S1->S2->S3->S4->S5->S6->S7->S8->S9->S10->S11->S12->S13->S14->S15->S16->S17->S18->S19->S20->S21->S22->S23->S24->S25->S26
	//
	// Frozen:
	//   G->C1->C2
	//
	// Commit: G, C4
	// Pivot : C4
	//
	// CRASH
	//
	// ------------------------------
	//
	// Expected in freezer:
	//   G->C1->C2
	//
	// Expected in leveldb:
	//   C2)->C3->C4->C5->C6->C7->C8->C9->C10->C11->C12->C13->C14->C15->C16->C17->C18
	//
	// Expected head header    : C18
	// Expected head fast block: C18
	// Expected head block     : C4
	testRepair(t, &rewindTest{
		canonicalBlocks:    18,
		sidechainBlocks:    26,
		freezeThreshold:    16,
		commitBlock:        4,
		pivotBlock:         uint64ptr(4),
		expCanonicalBlocks: 18,
		expSidechainBlocks: 0,
		expFrozen:          3,
		expHeadHeader:      18,
		expHeadFastBlock:   18,
		expHeadBlock:       4,
	}, snapshots)
}

// Tests a recovery for a long canonical chain with frozen blocks and a longer
// side chain, where the fast sync pivot point - older than the ancient limit -
// was already committed to disk and then the process crashed. In this case we
// expect the canonical chains to be rolled back to the committed block, with
// everything afterwards deleted. The side chain completely nuked by the freezer.
func TestLongReorgedSnapSyncedDeepRepair(t *testing.T) {
	testLongReorgedSnapSyncedDeepRepair(t, false)
}
func TestLongReorgedSnapSyncedDeepRepairWithSnapshots(t *testing.T) {
	testLongReorgedSnapSyncedDeepRepair(t, true)
}

func testLongReorgedSnapSyncedDeepRepair(t *testing.T, snapshots bool) {
	// Chain:
	//   G->C1->C2->C3->C4->C5->C6->C7->C8->C9->C10->C11->C12->C13->C14->C15->C16->C17->C18->C19->C20->C21->C22->C23->C24 (HEAD)
	//   └->S1->S2->S3->S4->S5->S6->S7->S8->S9->S10->S11->S12->S13->S14->S15->S16->S17->S18->S19->S20->S21->S22->S23->S24->S25->S26
	//
	// Frozen:
	//   G->C1->C2->C3->C4->C5->C6->C7->C8
	//
	// Commit: G, C4
	// Pivot : C4
	//
	// CRASH
	//
	// ------------------------------
	//
	// Expected in freezer:
	//   G->C1->C2->C3->C4
	//
	// Expected in leveldb: none
	//
	// Expected head header    : C4
	// Expected head fast block: C4
	// Expected head block     : C4
	testRepair(t, &rewindTest{
		canonicalBlocks:    24,
		sidechainBlocks:    26,
		freezeThreshold:    16,
		commitBlock:        4,
		pivotBlock:         uint64ptr(4),
		expCanonicalBlocks: 4,
		expSidechainBlocks: 0,
		expFrozen:          5,
		expHeadHeader:      4,
		expHeadFastBlock:   4,
		expHeadBlock:       4,
	}, snapshots)
}

// Tests a recovery for a long canonical chain with frozen blocks and a longer
// side chain, where the fast sync pivot point - newer than the ancient limit -
// was not yet committed, but the process crashed. In this case we expect the
// chain to detect that it was fast syncing and not delete anything, since we
// can just pick up directly where we left off.
func TestLongReorgedSnapSyncingShallowRepair(t *testing.T) {
	testLongReorgedSnapSyncingShallowRepair(t, false)
}
func TestLongReorgedSnapSyncingShallowRepairWithSnapshots(t *testing.T) {
	testLongReorgedSnapSyncingShallowRepair(t, true)
}

func testLongReorgedSnapSyncingShallowRepair(t *testing.T, snapshots bool) {
	// Chain:
	//   G->C1->C2->C3->C4->C5->C6->C7->C8->C9->C10->C11->C12->C13->C14->C15->C16->C17->C18 (HEAD)
	//   └->S1->S2->S3->S4->S5->S6->S7->S8->S9->S10->S11->S12->S13->S14->S15->S16->S17->S18->S19->S20->S21->S22->S23->S24->S25->S26
	//
	// Frozen:
	//   G->C1->C2
	//
	// Commit: G
	// Pivot : C4
	//
	// CRASH
	//
	// ------------------------------
	//
	// Expected in freezer:
	//   G->C1->C2
	//
	// Expected in leveldb:
	//   C2)->C3->C4->C5->C6->C7->C8->C9->C10->C11->C12->C13->C14->C15->C16->C17->C18
	//
	// Expected head header    : C18
	// Expected head fast block: C18
	// Expected head block     : G
	testRepair(t, &rewindTest{
		canonicalBlocks:    18,
		sidechainBlocks:    26,
		freezeThreshold:    16,
		commitBlock:        0,
		pivotBlock:         uint64ptr(4),
		expCanonicalBlocks: 18,
		expSidechainBlocks: 0,
		expFrozen:          3,
		expHeadHeader:      18,
		expHeadFastBlock:   18,
		expHeadBlock:       0,
	}, snapshots)
}

// Tests a recovery for a long canonical chain with frozen blocks and a longer
// side chain, where the fast sync pivot point - older than the ancient limit -
// was not yet committed, but the process crashed. In this case we expect the
// chain to detect that it was fast syncing and not delete anything, since we
// can just pick up directly where we left off.
func TestLongReorgedSnapSyncingDeepRepair(t *testing.T) {
	testLongReorgedSnapSyncingDeepRepair(t, false)
}
func TestLongReorgedSnapSyncingDeepRepairWithSnapshots(t *testing.T) {
	testLongReorgedSnapSyncingDeepRepair(t, true)
}

func testLongReorgedSnapSyncingDeepRepair(t *testing.T, snapshots bool) {
	// Chain:
	//   G->C1->C2->C3->C4->C5->C6->C7->C8->C9->C10->C11->C12->C13->C14->C15->C16->C17->C18->C19->C20->C21->C22->C23->C24 (HEAD)
	//   └->S1->S2->S3->S4->S5->S6->S7->S8->S9->S10->S11->S12->S13->S14->S15->S16->S17->S18->S19->S20->S21->S22->S23->S24->S25->S26
	//
	// Frozen:
	//   G->C1->C2->C3->C4->C5->C6->C7->C8
	//
	// Commit: G
	// Pivot : C4
	//
	// CRASH
	//
	// ------------------------------
	//
	// Expected in freezer:
	//   G->C1->C2->C3->C4->C5->C6->C7->C8
	//
	// Expected in leveldb:
	//   C8)->C9->C10->C11->C12->C13->C14->C15->C16->C17->C18->C19->C20->C21->C22->C23->C24
	//
	// Expected head header    : C24
	// Expected head fast block: C24
	// Expected head block     : G
	testRepair(t, &rewindTest{
		canonicalBlocks:    24,
		sidechainBlocks:    26,
		freezeThreshold:    16,
		commitBlock:        0,
		pivotBlock:         uint64ptr(4),
		expCanonicalBlocks: 24,
		expSidechainBlocks: 0,
		expFrozen:          9,
		expHeadHeader:      24,
		expHeadFastBlock:   24,
		expHeadBlock:       0,
	}, snapshots)
}

func testRepair(t *testing.T, tt *rewindTest, snapshots bool) {
	// It's hard to follow the test case, visualize the input
	//log.Root().SetHandler(log.LvlFilterHandler(log.LvlTrace, log.StreamHandler(os.Stderr, log.TerminalFormat(true))))
	// fmt.Println(tt.dump(true))

	// Create a temporary persistent database
	datadir := t.TempDir()

<<<<<<< HEAD
	db, err := rawdb.NewLevelDBDatabaseWithFreezer(datadir, 0, 0, datadir, "", false, false, false, false, true)
=======
	db, err := rawdb.Open(rawdb.OpenOptions{
		Directory:         datadir,
		AncientsDirectory: datadir,
	})
>>>>>>> bed84606
	if err != nil {
		t.Fatalf("Failed to create persistent database: %v", err)
	}
	defer db.Close() // Might double close, should be fine

	// Initialize a fresh chain
	var (
		gspec = &Genesis{
			BaseFee: big.NewInt(params.InitialBaseFee),
			Config:  params.AllEthashProtocolChanges,
		}
		engine = ethash.NewFullFaker()
		config = &CacheConfig{
			TrieCleanLimit: 256,
			TrieDirtyLimit: 256,
			TrieTimeLimit:  5 * time.Minute,
			SnapshotLimit:  0, // Disable snapshot by default
		}
	)
	defer engine.Close()
	if snapshots {
		config.SnapshotLimit = 256
		config.SnapshotWait = true
	}
<<<<<<< HEAD
	config.TriesInMemory = 128
	chain, err := NewBlockChain(db, config, params.AllEthashProtocolChanges, engine, vm.Config{}, nil, nil)
=======
	chain, err := NewBlockChain(db, config, gspec, nil, engine, vm.Config{}, nil, nil)
>>>>>>> bed84606
	if err != nil {
		t.Fatalf("Failed to create chain: %v", err)
	}
	// If sidechain blocks are needed, make a light chain and import it
	var sideblocks types.Blocks
	if tt.sidechainBlocks > 0 {
		sideblocks, _ = GenerateChain(gspec.Config, gspec.ToBlock(), engine, rawdb.NewMemoryDatabase(), tt.sidechainBlocks, func(i int, b *BlockGen) {
			b.SetCoinbase(common.Address{0x01})
		})
		if _, err := chain.InsertChain(sideblocks); err != nil {
			t.Fatalf("Failed to import side chain: %v", err)
		}
	}
	canonblocks, _ := GenerateChain(gspec.Config, gspec.ToBlock(), engine, rawdb.NewMemoryDatabase(), tt.canonicalBlocks, func(i int, b *BlockGen) {
		b.SetCoinbase(common.Address{0x02})
		b.SetDifficulty(big.NewInt(1000000))
	})
	if _, err := chain.InsertChain(canonblocks[:tt.commitBlock]); err != nil {
		t.Fatalf("Failed to import canonical chain start: %v", err)
	}
	if tt.commitBlock > 0 {
		chain.stateCache.TrieDB().Commit(canonblocks[tt.commitBlock-1].Root(), false)
		if snapshots {
			if err := chain.snaps.Cap(canonblocks[tt.commitBlock-1].Root(), 0); err != nil {
				t.Fatalf("Failed to flatten snapshots: %v", err)
			}
		}
	}

	if _, err := chain.InsertChain(canonblocks[tt.commitBlock:]); err != nil {
		t.Fatalf("Failed to import canonical chain tail: %v", err)
	}
	// Force run a freeze cycle
	type freezer interface {
		Freeze(threshold uint64) error
		Ancients() (uint64, error)
	}
	db.(freezer).Freeze(tt.freezeThreshold)

	// Set the simulated pivot block
	if tt.pivotBlock != nil {
		rawdb.WriteLastPivotNumber(db, *tt.pivotBlock)
	}
	// Pull the plug on the database, simulating a hard crash
	db.Close()
	chain.stopWithoutSaving()

<<<<<<< HEAD
	// Start a new blockchain back up and see where the repait leads us
	db, err = rawdb.NewLevelDBDatabaseWithFreezer(datadir, 0, 0, datadir, "", false, false, false, false, true)
=======
	// Start a new blockchain back up and see where the repair leads us
	db, err = rawdb.Open(rawdb.OpenOptions{
		Directory:         datadir,
		AncientsDirectory: datadir,
	})

>>>>>>> bed84606
	if err != nil {
		t.Fatalf("Failed to reopen persistent database: %v", err)
	}
	defer db.Close()

	newChain, err := NewBlockChain(db, nil, gspec, nil, engine, vm.Config{}, nil, nil)
	if err != nil {
		t.Fatalf("Failed to recreate chain: %v", err)
	}
	defer newChain.Stop()

	// Iterate over all the remaining blocks and ensure there are no gaps
	verifyNoGaps(t, newChain, true, canonblocks)
	verifyNoGaps(t, newChain, false, sideblocks)
	verifyCutoff(t, newChain, true, canonblocks, tt.expCanonicalBlocks)
	verifyCutoff(t, newChain, false, sideblocks, tt.expSidechainBlocks)

	if head := newChain.CurrentHeader(); head.Number.Uint64() != tt.expHeadHeader {
		t.Errorf("Head header mismatch: have %d, want %d", head.Number, tt.expHeadHeader)
	}
	if head := newChain.CurrentSnapBlock(); head.Number.Uint64() != tt.expHeadFastBlock {
		t.Errorf("Head fast block mismatch: have %d, want %d", head.Number, tt.expHeadFastBlock)
	}
	if head := newChain.CurrentBlock(); head.Number.Uint64() != tt.expHeadBlock {
		t.Errorf("Head block mismatch: have %d, want %d", head.Number, tt.expHeadBlock)
	}
	if frozen, err := db.(freezer).Ancients(); err != nil {
		t.Errorf("Failed to retrieve ancient count: %v\n", err)
	} else if int(frozen) != tt.expFrozen {
		t.Errorf("Frozen block count mismatch: have %d, want %d", frozen, tt.expFrozen)
	}
}

// TestIssue23496 tests scenario described in https://github.com/ethereum/go-ethereum/pull/23496#issuecomment-926393893
// Credits to @zzyalbert for finding the issue.
//
// Local chain owns these blocks:
// G  B1  B2  B3  B4
// B1: state committed
// B2: snapshot disk layer
// B3: state committed
// B4: head block
//
// Crash happens without fully persisting snapshot and in-memory states,
// chain rewinds itself to the B1 (skip B3 in order to recover snapshot)
// In this case the snapshot layer of B3 is not created because of existent
// state.
func TestIssue23496(t *testing.T) {
	// It's hard to follow the test case, visualize the input
	//log.Root().SetHandler(log.LvlFilterHandler(log.LvlTrace, log.StreamHandler(os.Stderr, log.TerminalFormat(true))))

	// Create a temporary persistent database
	datadir := t.TempDir()

	db, err := rawdb.Open(rawdb.OpenOptions{
		Directory:         datadir,
		AncientsDirectory: datadir,
	})

<<<<<<< HEAD
	db, err := rawdb.NewLevelDBDatabaseWithFreezer(datadir, 0, 0, datadir, "", false, false, false, false, true)
=======
>>>>>>> bed84606
	if err != nil {
		t.Fatalf("Failed to create persistent database: %v", err)
	}
	defer db.Close() // Might double close, should be fine

	// Initialize a fresh chain
	var (
		gspec = &Genesis{
			Config:  params.TestChainConfig,
			BaseFee: big.NewInt(params.InitialBaseFee),
		}
		engine = ethash.NewFullFaker()
		config = &CacheConfig{
			TrieCleanLimit: 256,
			TrieDirtyLimit: 256,
			TriesInMemory:  128,
			TrieTimeLimit:  5 * time.Minute,
			SnapshotLimit:  256,
			SnapshotWait:   true,
		}
	)
	chain, err := NewBlockChain(db, config, gspec, nil, engine, vm.Config{}, nil, nil)
	if err != nil {
		t.Fatalf("Failed to create chain: %v", err)
	}
	_, blocks, _ := GenerateChainWithGenesis(gspec, engine, 4, func(i int, b *BlockGen) {
		b.SetCoinbase(common.Address{0x02})
		b.SetDifficulty(big.NewInt(1000000))
	})

	// Insert block B1 and commit the state into disk
	if _, err := chain.InsertChain(blocks[:1]); err != nil {
		t.Fatalf("Failed to import canonical chain start: %v", err)
	}
	chain.stateCache.TrieDB().Commit(blocks[0].Root(), false)

	// Insert block B2 and commit the snapshot into disk
	if _, err := chain.InsertChain(blocks[1:2]); err != nil {
		t.Fatalf("Failed to import canonical chain start: %v", err)
	}
	if err := chain.snaps.Cap(blocks[1].Root(), 0); err != nil {
		t.Fatalf("Failed to flatten snapshots: %v", err)
	}

	// Insert block B3 and commit the state into disk
	if _, err := chain.InsertChain(blocks[2:3]); err != nil {
		t.Fatalf("Failed to import canonical chain start: %v", err)
	}
	chain.stateCache.TrieDB().Commit(blocks[2].Root(), false)

	// Insert the remaining blocks
	if _, err := chain.InsertChain(blocks[3:]); err != nil {
		t.Fatalf("Failed to import canonical chain tail: %v", err)
	}

	// Pull the plug on the database, simulating a hard crash
	db.Close()
	chain.stopWithoutSaving()

	// Start a new blockchain back up and see where the repair leads us
<<<<<<< HEAD
	db, err = rawdb.NewLevelDBDatabaseWithFreezer(datadir, 0, 0, datadir, "", false, false, false, false, true)
=======
	db, err = rawdb.Open(rawdb.OpenOptions{
		Directory:         datadir,
		AncientsDirectory: datadir,
	})
>>>>>>> bed84606
	if err != nil {
		t.Fatalf("Failed to reopen persistent database: %v", err)
	}
	defer db.Close()

	chain, err = NewBlockChain(db, nil, gspec, nil, engine, vm.Config{}, nil, nil)
	if err != nil {
		t.Fatalf("Failed to recreate chain: %v", err)
	}
	defer chain.Stop()

	if head := chain.CurrentHeader(); head.Number.Uint64() != uint64(4) {
		t.Errorf("Head header mismatch: have %d, want %d", head.Number, 4)
	}
	if head := chain.CurrentSnapBlock(); head.Number.Uint64() != uint64(4) {
		t.Errorf("Head fast block mismatch: have %d, want %d", head.Number, uint64(4))
	}
	if head := chain.CurrentBlock(); head.Number.Uint64() != uint64(1) {
		t.Errorf("Head block mismatch: have %d, want %d", head.Number, uint64(1))
	}

	// Reinsert B2-B4
	if _, err := chain.InsertChain(blocks[1:]); err != nil {
		t.Fatalf("Failed to import canonical chain tail: %v", err)
	}
	if head := chain.CurrentHeader(); head.Number.Uint64() != uint64(4) {
		t.Errorf("Head header mismatch: have %d, want %d", head.Number, 4)
	}
	if head := chain.CurrentSnapBlock(); head.Number.Uint64() != uint64(4) {
		t.Errorf("Head fast block mismatch: have %d, want %d", head.Number, uint64(4))
	}
	if head := chain.CurrentBlock(); head.Number.Uint64() != uint64(4) {
		t.Errorf("Head block mismatch: have %d, want %d", head.Number, uint64(4))
	}
	if layer := chain.Snapshots().Snapshot(blocks[2].Root()); layer == nil {
		t.Error("Failed to regenerate the snapshot of known state")
	}
}<|MERGE_RESOLUTION|>--- conflicted
+++ resolved
@@ -1756,14 +1756,10 @@
 	// Create a temporary persistent database
 	datadir := t.TempDir()
 
-<<<<<<< HEAD
-	db, err := rawdb.NewLevelDBDatabaseWithFreezer(datadir, 0, 0, datadir, "", false, false, false, false, true)
-=======
 	db, err := rawdb.Open(rawdb.OpenOptions{
 		Directory:         datadir,
 		AncientsDirectory: datadir,
 	})
->>>>>>> bed84606
 	if err != nil {
 		t.Fatalf("Failed to create persistent database: %v", err)
 	}
@@ -1788,12 +1784,8 @@
 		config.SnapshotLimit = 256
 		config.SnapshotWait = true
 	}
-<<<<<<< HEAD
 	config.TriesInMemory = 128
-	chain, err := NewBlockChain(db, config, params.AllEthashProtocolChanges, engine, vm.Config{}, nil, nil)
-=======
 	chain, err := NewBlockChain(db, config, gspec, nil, engine, vm.Config{}, nil, nil)
->>>>>>> bed84606
 	if err != nil {
 		t.Fatalf("Failed to create chain: %v", err)
 	}
@@ -1841,17 +1833,12 @@
 	db.Close()
 	chain.stopWithoutSaving()
 
-<<<<<<< HEAD
-	// Start a new blockchain back up and see where the repait leads us
-	db, err = rawdb.NewLevelDBDatabaseWithFreezer(datadir, 0, 0, datadir, "", false, false, false, false, true)
-=======
 	// Start a new blockchain back up and see where the repair leads us
 	db, err = rawdb.Open(rawdb.OpenOptions{
 		Directory:         datadir,
 		AncientsDirectory: datadir,
 	})
 
->>>>>>> bed84606
 	if err != nil {
 		t.Fatalf("Failed to reopen persistent database: %v", err)
 	}
@@ -1911,10 +1898,6 @@
 		AncientsDirectory: datadir,
 	})
 
-<<<<<<< HEAD
-	db, err := rawdb.NewLevelDBDatabaseWithFreezer(datadir, 0, 0, datadir, "", false, false, false, false, true)
-=======
->>>>>>> bed84606
 	if err != nil {
 		t.Fatalf("Failed to create persistent database: %v", err)
 	}
@@ -1975,14 +1958,10 @@
 	chain.stopWithoutSaving()
 
 	// Start a new blockchain back up and see where the repair leads us
-<<<<<<< HEAD
-	db, err = rawdb.NewLevelDBDatabaseWithFreezer(datadir, 0, 0, datadir, "", false, false, false, false, true)
-=======
 	db, err = rawdb.Open(rawdb.OpenOptions{
 		Directory:         datadir,
 		AncientsDirectory: datadir,
 	})
->>>>>>> bed84606
 	if err != nil {
 		t.Fatalf("Failed to reopen persistent database: %v", err)
 	}
