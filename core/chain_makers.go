// Copyright 2015 The go-ethereum Authors
// This file is part of the go-ethereum library.
//
// The go-ethereum library is free software: you can redistribute it and/or modify
// it under the terms of the GNU Lesser General Public License as published by
// the Free Software Foundation, either version 3 of the License, or
// (at your option) any later version.
//
// The go-ethereum library is distributed in the hope that it will be useful,
// but WITHOUT ANY WARRANTY; without even the implied warranty of
// MERCHANTABILITY or FITNESS FOR A PARTICULAR PURPOSE. See the
// GNU Lesser General Public License for more details.
//
// You should have received a copy of the GNU Lesser General Public License
// along with the go-ethereum library. If not, see <http://www.gnu.org/licenses/>.

package core

import (
	"fmt"
	"math/big"

	"github.com/ethereum/go-ethereum/common"
	"github.com/ethereum/go-ethereum/consensus"
	"github.com/ethereum/go-ethereum/consensus/misc"
	"github.com/ethereum/go-ethereum/consensus/misc/eip1559"
	"github.com/ethereum/go-ethereum/consensus/misc/eip4844"
	"github.com/ethereum/go-ethereum/core/rawdb"
	"github.com/ethereum/go-ethereum/core/state"
	"github.com/ethereum/go-ethereum/core/systemcontracts"
	"github.com/ethereum/go-ethereum/core/types"
	"github.com/ethereum/go-ethereum/core/vm"
	"github.com/ethereum/go-ethereum/ethdb"
	"github.com/ethereum/go-ethereum/params"
	"github.com/ethereum/go-ethereum/triedb"
	"github.com/ethereum/go-verkle"
	"github.com/holiman/uint256"
)

// BlockGen creates blocks for testing.
// See GenerateChain for a detailed explanation.
type BlockGen struct {
	i       int
	cm      *chainMaker
	parent  *types.Block
	header  *types.Header
	statedb *state.StateDB

	gasPool     *GasPool
	txs         []*types.Transaction
	receipts    []*types.Receipt
	uncles      []*types.Header
	withdrawals []*types.Withdrawal

	engine consensus.Engine

	// extra data of block
	sidecars types.BlobSidecars
}

// SetCoinbase sets the coinbase of the generated block.
// It can be called at most once.
func (b *BlockGen) SetCoinbase(addr common.Address) {
	if b.gasPool != nil {
		if len(b.txs) > 0 {
			panic("coinbase must be set before adding transactions")
		}
		panic("coinbase can only be set once")
	}
	b.header.Coinbase = addr
	b.gasPool = new(GasPool).AddGas(b.header.GasLimit)
}

// SetExtra sets the extra data field of the generated block.
func (b *BlockGen) SetExtra(data []byte) {
	b.header.Extra = data
}

// SetNonce sets the nonce field of the generated block.
func (b *BlockGen) SetNonce(nonce types.BlockNonce) {
	b.header.Nonce = nonce
}

// SetDifficulty sets the difficulty field of the generated block. This method is
// useful for Clique tests where the difficulty does not depend on time. For the
// ethash tests, please use OffsetTime, which implicitly recalculates the diff.
func (b *BlockGen) SetDifficulty(diff *big.Int) {
	b.header.Difficulty = diff
}

// SetPoS makes the header a PoS-header (0 difficulty)
func (b *BlockGen) SetPoS() {
	b.header.Difficulty = new(big.Int)
}

// Difficulty returns the currently calculated difficulty of the block.
func (b *BlockGen) Difficulty() *big.Int {
	return new(big.Int).Set(b.header.Difficulty)
}

// SetParentBeaconRoot sets the parent beacon root field of the generated
// block.
func (b *BlockGen) SetParentBeaconRoot(root common.Hash) {
	b.header.ParentBeaconRoot = &root
	var (
		blockContext = NewEVMBlockContext(b.header, b.cm, &b.header.Coinbase)
		vmenv        = vm.NewEVM(blockContext, vm.TxContext{}, b.statedb, b.cm.config, vm.Config{})
	)
	ProcessBeaconBlockRoot(root, vmenv, b.statedb)
}

// addTx adds a transaction to the generated block. If no coinbase has
// been set, the block's coinbase is set to the zero address.
//
// There are a few options can be passed as well in order to run some
// customized rules.
// - bc:       enables the ability to query historical block hashes for BLOCKHASH
// - vmConfig: extends the flexibility for customizing evm rules, e.g. enable extra EIPs
func (b *BlockGen) addTx(bc *BlockChain, vmConfig vm.Config, tx *types.Transaction) {
	if b.gasPool == nil {
		b.SetCoinbase(common.Address{})
	}
	b.statedb.SetTxContext(tx.Hash(), len(b.txs))
	receipt, err := ApplyTransaction(b.cm.config, bc, &b.header.Coinbase, b.gasPool, b.statedb, b.header, tx, &b.header.GasUsed, vmConfig, NewReceiptBloomGenerator())
	if err != nil {
		panic(err)
	}
	b.txs = append(b.txs, tx)
	b.receipts = append(b.receipts, receipt)
	if b.header.BlobGasUsed != nil {
		*b.header.BlobGasUsed += receipt.BlobGasUsed
	}
}

// AddTx adds a transaction to the generated block. If no coinbase has
// been set, the block's coinbase is set to the zero address.
//
// AddTx panics if the transaction cannot be executed. In addition to the protocol-imposed
// limitations (gas limit, etc.), there are some further limitations on the content of
// transactions that can be added. Notably, contract code relying on the BLOCKHASH
// instruction will panic during execution if it attempts to access a block number outside
// of the range created by GenerateChain.
func (b *BlockGen) AddTx(tx *types.Transaction) {
	b.addTx(nil, vm.Config{}, tx)
}

// AddTxWithChain adds a transaction to the generated block. If no coinbase has
// been set, the block's coinbase is set to the zero address.
//
// AddTxWithChain panics if the transaction cannot be executed. In addition to the
// protocol-imposed limitations (gas limit, etc.), there are some further limitations on
// the content of transactions that can be added. If contract code relies on the BLOCKHASH
// instruction, the block in chain will be returned.
func (b *BlockGen) AddTxWithChain(bc *BlockChain, tx *types.Transaction) {
	b.addTx(bc, vm.Config{}, tx)
}

// AddTxWithVMConfig adds a transaction to the generated block. If no coinbase has
// been set, the block's coinbase is set to the zero address.
// The evm interpreter can be customized with the provided vm config.
func (b *BlockGen) AddTxWithVMConfig(tx *types.Transaction, config vm.Config) {
	b.addTx(nil, config, tx)
}

// GetBalance returns the balance of the given address at the generated block.
func (b *BlockGen) GetBalance(addr common.Address) *uint256.Int {
	return b.statedb.GetBalance(addr)
}

// AddUncheckedTx forcefully adds a transaction to the block without any validation.
//
// AddUncheckedTx will cause consensus failures when used during real
// chain processing. This is best used in conjunction with raw block insertion.
func (b *BlockGen) AddUncheckedTx(tx *types.Transaction) {
	b.txs = append(b.txs, tx)
}

// AddBlobSidecar add block's blob sidecar for DA checking.
func (b *BlockGen) AddBlobSidecar(sidecar *types.BlobSidecar) {
	b.sidecars = append(b.sidecars, sidecar)
}

// Number returns the block number of the block being generated.
func (b *BlockGen) Number() *big.Int {
	return new(big.Int).Set(b.header.Number)
}

// Timestamp returns the timestamp of the block being generated.
func (b *BlockGen) Timestamp() uint64 {
	return b.header.Time
}

// BaseFee returns the EIP-1559 base fee of the block being generated.
func (b *BlockGen) BaseFee() *big.Int {
	return new(big.Int).Set(b.header.BaseFee)
}

// ExcessBlobGas returns the EIP-4844 ExcessBlobGas of the block.
func (b *BlockGen) ExcessBlobGas() uint64 {
	excessBlobGas := b.header.ExcessBlobGas
	if excessBlobGas == nil {
		return 0
	}
	return *excessBlobGas
}

// Gas returns the amount of gas left in the current block.
func (b *BlockGen) Gas() uint64 {
	return b.header.GasLimit - b.header.GasUsed
}

// Signer returns a valid signer instance for the current block.
func (b *BlockGen) Signer() types.Signer {
	return types.MakeSigner(b.cm.config, b.header.Number, b.header.Time)
}

// AddUncheckedReceipt forcefully adds a receipts to the block without a
// backing transaction.
//
// AddUncheckedReceipt will cause consensus failures when used during real
// chain processing. This is best used in conjunction with raw block insertion.
func (b *BlockGen) AddUncheckedReceipt(receipt *types.Receipt) {
	b.receipts = append(b.receipts, receipt)
}

// TxNonce returns the next valid transaction nonce for the
// account at addr. It panics if the account does not exist.
func (b *BlockGen) TxNonce(addr common.Address) uint64 {
	if !b.statedb.Exist(addr) {
		panic("account does not exist")
	}
	return b.statedb.GetNonce(addr)
}

// AddUncle adds an uncle header to the generated block.
func (b *BlockGen) AddUncle(h *types.Header) {
	// The uncle will have the same timestamp and auto-generated difficulty
	h.Time = b.header.Time

	var parent *types.Header
	for i := b.i - 1; i >= 0; i-- {
		if b.cm.chain[i].Hash() == h.ParentHash {
			parent = b.cm.chain[i].Header()
			break
		}
	}
	h.Difficulty = b.engine.CalcDifficulty(b.cm, b.header.Time, parent)

	// The gas limit and price should be derived from the parent
	h.GasLimit = parent.GasLimit
	if b.cm.config.IsLondon(h.Number) {
		h.BaseFee = eip1559.CalcBaseFee(b.cm.config, parent)
		if b.cm.config.Parlia == nil && !b.cm.config.IsLondon(parent.Number) {
			parentGasLimit := parent.GasLimit * b.cm.config.ElasticityMultiplier()
			h.GasLimit = CalcGasLimit(parentGasLimit, parentGasLimit)
		}
	}
	b.uncles = append(b.uncles, h)
}

// AddWithdrawal adds a withdrawal to the generated block.
// It returns the withdrawal index.
func (b *BlockGen) AddWithdrawal(w *types.Withdrawal) uint64 {
	cpy := *w
	cpy.Index = b.nextWithdrawalIndex()
	b.withdrawals = append(b.withdrawals, &cpy)
	return cpy.Index
}

// nextWithdrawalIndex computes the index of the next withdrawal.
func (b *BlockGen) nextWithdrawalIndex() uint64 {
	if len(b.withdrawals) != 0 {
		return b.withdrawals[len(b.withdrawals)-1].Index + 1
	}
	for i := b.i - 1; i >= 0; i-- {
		if wd := b.cm.chain[i].Withdrawals(); len(wd) != 0 {
			return wd[len(wd)-1].Index + 1
		}
		if i == 0 {
			// Correctly set the index if no parent had withdrawals.
			if wd := b.cm.bottom.Withdrawals(); len(wd) != 0 {
				return wd[len(wd)-1].Index + 1
			}
		}
	}
	return 0
}

// PrevBlock returns a previously generated block by number. It panics if
// num is greater or equal to the number of the block being generated.
// For index -1, PrevBlock returns the parent block given to GenerateChain.
func (b *BlockGen) PrevBlock(index int) *types.Block {
	if index >= b.i {
		panic(fmt.Errorf("block index %d out of range (%d,%d)", index, -1, b.i))
	}
	if index == -1 {
		return b.cm.bottom
	}
	return b.cm.chain[index]
}

// OffsetTime modifies the time instance of a block, implicitly changing its
// associated difficulty. It's useful to test scenarios where forking is not
// tied to chain length directly.
func (b *BlockGen) OffsetTime(seconds int64) {
	b.header.Time += uint64(seconds)
	if b.header.Time <= b.cm.bottom.Header().Time {
		panic("block time out of range")
	}
	b.header.Difficulty = b.engine.CalcDifficulty(b.cm, b.header.Time, b.parent.Header())
}

// GenerateChain creates a chain of n blocks. The first block's
// parent will be the provided parent. db is used to store
// intermediate states and should contain the parent's state trie.
//
// The generator function is called with a new block generator for
// every block. Any transactions and uncles added to the generator
// become part of the block. If gen is nil, the blocks will be empty
// and their coinbase will be the zero address.
//
// Blocks created by GenerateChain do not contain valid proof of work
// values. Inserting them into BlockChain requires use of FakePow or
// a similar non-validating proof of work implementation.
func GenerateChain(config *params.ChainConfig, parent *types.Block, engine consensus.Engine, db ethdb.Database, n int, gen func(int, *BlockGen)) ([]*types.Block, []types.Receipts) {
	if config == nil {
		config = params.TestChainConfig
	}
	if engine == nil {
		panic("nil consensus engine")
	}
	cm := newChainMaker(parent, config, engine)

	genblock := func(i int, parent *types.Block, triedb *triedb.Database, statedb *state.StateDB) (*types.Block, types.Receipts) {
		b := &BlockGen{i: i, cm: cm, parent: parent, statedb: statedb, engine: engine}
		b.header = cm.makeHeader(parent, statedb, b.engine)
		if b.header.EmptyWithdrawalsHash() {
			b.withdrawals = make([]*types.Withdrawal, 0)
		}

		// Set the difficulty for clique block. The chain maker doesn't have access
		// to a chain, so the difficulty will be left unset (nil). Set it here to the
		// correct value.
		if b.header.Difficulty == nil {
			if config.TerminalTotalDifficulty == nil {
				// Clique chain
				b.header.Difficulty = big.NewInt(2)
			} else {
				// Post-merge chain
				b.header.Difficulty = big.NewInt(0)
			}
		}
		// Mutate the state and block according to any hard-fork specs
		if daoBlock := config.DAOForkBlock; daoBlock != nil {
			limit := new(big.Int).Add(daoBlock, params.DAOForkExtraRange)
			if b.header.Number.Cmp(daoBlock) >= 0 && b.header.Number.Cmp(limit) < 0 {
				if config.DAOForkSupport {
					b.header.Extra = common.CopyBytes(params.DAOForkBlockExtra)
				}
			}
		}
		if config.DAOForkSupport && config.DAOForkBlock != nil && config.DAOForkBlock.Cmp(b.header.Number) == 0 {
			misc.ApplyDAOHardFork(statedb)
		}

		systemcontracts.TryUpdateBuildInSystemContract(config, b.header.Number, parent.Time(), b.header.Time, statedb, true)

		// Execute any user modifications to the block
		if gen != nil {
			gen(i, b)
		}
<<<<<<< HEAD
		if b.engine != nil {
			var requests types.Requests
			if config.IsPrague(b.header.Number, b.header.Time) {
				for _, r := range b.receipts {
					d, err := ParseDepositLogs(r.Logs, config)
					if err != nil {
						panic(fmt.Sprintf("failed to parse deposit log: %v", err))
					}
					requests = append(requests, d...)
				}
			}

			body := types.Body{Transactions: b.txs, Uncles: b.uncles, Withdrawals: b.withdrawals, Requests: requests}
			block, _, err := b.engine.FinalizeAndAssemble(cm, b.header, statedb, &body, b.receipts)
			if err != nil {
				panic(err)
			}
			if config.IsCancun(block.Number(), block.Time()) {
				for _, s := range b.sidecars {
					s.BlockNumber = block.Number()
					s.BlockHash = block.Hash()
				}
				block = block.WithSidecars(b.sidecars)
			}
=======

		var requests [][]byte
		if config.IsPrague(b.header.Number, b.header.Time) {
			// EIP-6110 deposits
			var blockLogs []*types.Log
			for _, r := range b.receipts {
				blockLogs = append(blockLogs, r.Logs...)
			}
			depositRequests, err := ParseDepositLogs(blockLogs, config)
			if err != nil {
				panic(fmt.Sprintf("failed to parse deposit log: %v", err))
			}
			requests = append(requests, depositRequests)
			// create EVM for system calls
			blockContext := NewEVMBlockContext(b.header, cm, &b.header.Coinbase)
			vmenv := vm.NewEVM(blockContext, vm.TxContext{}, statedb, cm.config, vm.Config{})
			// EIP-7002 withdrawals
			withdrawalRequests := ProcessWithdrawalQueue(vmenv, statedb)
			requests = append(requests, withdrawalRequests)
			// EIP-7251 consolidations
			consolidationRequests := ProcessConsolidationQueue(vmenv, statedb)
			requests = append(requests, consolidationRequests)
		}
		if requests != nil {
			reqHash := types.CalcRequestsHash(requests)
			b.header.RequestsHash = &reqHash
		}

		body := types.Body{Transactions: b.txs, Uncles: b.uncles, Withdrawals: b.withdrawals}
		block, err := b.engine.FinalizeAndAssemble(cm, b.header, statedb, &body, b.receipts)
		if err != nil {
			panic(err)
		}
>>>>>>> c64cf28f

			// Write state changes to db
			root, _, err := statedb.Commit(b.header.Number.Uint64(), config.IsEIP158(b.header.Number))
			if err != nil {
				panic(fmt.Sprintf("state write error: %v", err))
			}
			if err = triedb.Commit(root, false); err != nil {
				panic(fmt.Sprintf("trie write error: %v", err))
			}
			return block, b.receipts
		}
		return nil, nil
	}

	// Forcibly use hash-based state scheme for retaining all nodes in disk.
	triedb := triedb.NewDatabase(db, triedb.HashDefaults)
	defer triedb.Close()

	for i := 0; i < n; i++ {
		statedb, err := state.New(parent.Root(), state.NewDatabase(triedb, nil))
		if err != nil {
			panic(err)
		}
		block, receipts := genblock(i, parent, triedb, statedb)

		// Post-process the receipts.
		// Here we assign the final block hash and other info into the receipt.
		// In order for DeriveFields to work, the transaction and receipt lists need to be
		// of equal length. If AddUncheckedTx or AddUncheckedReceipt are used, there will be
		// extra ones, so we just trim the lists here.
		receiptsCount := len(receipts)
		txs := block.Transactions()
		if len(receipts) > len(txs) {
			receipts = receipts[:len(txs)]
		} else if len(receipts) < len(txs) {
			txs = txs[:len(receipts)]
		}
		var blobGasPrice *big.Int
		if block.ExcessBlobGas() != nil {
			blobGasPrice = eip4844.CalcBlobFee(*block.ExcessBlobGas())
		}
		if err := receipts.DeriveFields(config, block.Hash(), block.NumberU64(), block.Time(), block.BaseFee(), blobGasPrice, txs); err != nil {
			panic(err)
		}

		// Re-expand to ensure all receipts are returned.
		receipts = receipts[:receiptsCount]

		// Advance the chain.
		cm.add(block, receipts)
		parent = block
	}
	return cm.chain, cm.receipts
}

// GenerateChainWithGenesis is a wrapper of GenerateChain which will initialize
// genesis block to database first according to the provided genesis specification
// then generate chain on top.
func GenerateChainWithGenesis(genesis *Genesis, engine consensus.Engine, n int, gen func(int, *BlockGen)) (ethdb.Database, []*types.Block, []types.Receipts) {
	db := rawdb.NewMemoryDatabase()
	triedb := triedb.NewDatabase(db, triedb.HashDefaults)
	defer triedb.Close()
	_, err := genesis.Commit(db, triedb)
	if err != nil {
		panic(err)
	}
	blocks, receipts := GenerateChain(genesis.Config, genesis.ToBlock(), engine, db, n, gen)
	return db, blocks, receipts
}

func GenerateVerkleChain(config *params.ChainConfig, parent *types.Block, engine consensus.Engine, db ethdb.Database, trdb *triedb.Database, n int, gen func(int, *BlockGen)) ([]*types.Block, []types.Receipts, []*verkle.VerkleProof, []verkle.StateDiff) {
	if config == nil {
		config = params.TestChainConfig
	}
	proofs := make([]*verkle.VerkleProof, 0, n)
	keyvals := make([]verkle.StateDiff, 0, n)
	cm := newChainMaker(parent, config, engine)

	genblock := func(i int, parent *types.Block, triedb *triedb.Database, statedb *state.StateDB) (*types.Block, types.Receipts) {
		b := &BlockGen{i: i, cm: cm, parent: parent, statedb: statedb, engine: engine}
		b.header = cm.makeHeader(parent, statedb, b.engine)

		// TODO uncomment when proof generation is merged
		// Save pre state for proof generation
		// preState := statedb.Copy()

		// Pre-execution system calls.
		if config.IsPrague(b.header.Number, b.header.Time) {
			// EIP-2935
			blockContext := NewEVMBlockContext(b.header, cm, &b.header.Coinbase)
			vmenv := vm.NewEVM(blockContext, vm.TxContext{}, statedb, cm.config, vm.Config{})
			ProcessParentBlockHash(b.header.ParentHash, vmenv, statedb)
		}

		// Execute any user modifications to the block.
		if gen != nil {
			gen(i, b)
		}
		body := &types.Body{
			Transactions: b.txs,
			Uncles:       b.uncles,
			Withdrawals:  b.withdrawals,
		}
		block, _, err := b.engine.FinalizeAndAssemble(cm, b.header, statedb, body, b.receipts)
		if err != nil {
			panic(err)
		}

<<<<<<< HEAD
		// Write state changes to db
		root, _, err := statedb.Commit(b.header.Number.Uint64(), config.IsEIP158(b.header.Number))
=======
		// Write state changes to DB.
		root, err := statedb.Commit(b.header.Number.Uint64(), config.IsEIP158(b.header.Number))
>>>>>>> c64cf28f
		if err != nil {
			panic(fmt.Sprintf("state write error: %v", err))
		}
		if err = triedb.Commit(root, false); err != nil {
			panic(fmt.Sprintf("trie write error: %v", err))
		}

		proofs = append(proofs, block.ExecutionWitness().VerkleProof)
		keyvals = append(keyvals, block.ExecutionWitness().StateDiff)

		return block, b.receipts
	}

	for i := 0; i < n; i++ {
		statedb, err := state.New(parent.Root(), state.NewDatabase(trdb, nil))
		if err != nil {
			panic(err)
		}
		block, receipts := genblock(i, parent, trdb, statedb)

		// Post-process the receipts.
		// Here we assign the final block hash and other info into the receipt.
		// In order for DeriveFields to work, the transaction and receipt lists need to be
		// of equal length. If AddUncheckedTx or AddUncheckedReceipt are used, there will be
		// extra ones, so we just trim the lists here.
		receiptsCount := len(receipts)
		txs := block.Transactions()
		if len(receipts) > len(txs) {
			receipts = receipts[:len(txs)]
		} else if len(receipts) < len(txs) {
			txs = txs[:len(receipts)]
		}
		var blobGasPrice *big.Int
		if block.ExcessBlobGas() != nil {
			blobGasPrice = eip4844.CalcBlobFee(*block.ExcessBlobGas())
		}
		if err := receipts.DeriveFields(config, block.Hash(), block.NumberU64(), block.Time(), block.BaseFee(), blobGasPrice, txs); err != nil {
			panic(err)
		}

		// Re-expand to ensure all receipts are returned.
		receipts = receipts[:receiptsCount]

		// Advance the chain.
		cm.add(block, receipts)
		parent = block
	}
	return cm.chain, cm.receipts, proofs, keyvals
}

func GenerateVerkleChainWithGenesis(genesis *Genesis, engine consensus.Engine, n int, gen func(int, *BlockGen)) (ethdb.Database, []*types.Block, []types.Receipts, []*verkle.VerkleProof, []verkle.StateDiff) {
	db := rawdb.NewMemoryDatabase()
	cacheConfig := DefaultCacheConfigWithScheme(rawdb.PathScheme)
	cacheConfig.SnapshotLimit = 0
	triedb := triedb.NewDatabase(db, cacheConfig.triedbConfig(true))
	defer triedb.Close()
	genesisBlock, err := genesis.Commit(db, triedb)
	if err != nil {
		panic(err)
	}
	blocks, receipts, proofs, keyvals := GenerateVerkleChain(genesis.Config, genesisBlock, engine, db, triedb, n, gen)
	return db, blocks, receipts, proofs, keyvals
}

func (cm *chainMaker) makeHeader(parent *types.Block, state *state.StateDB, engine consensus.Engine) *types.Header {
	time := parent.Time() + 10 // block time is fixed at 10 seconds
	header := &types.Header{
		Root:       state.IntermediateRoot(cm.config.IsEIP158(parent.Number())),
		ParentHash: parent.Hash(),
		Coinbase:   parent.Coinbase(),
		Difficulty: engine.CalcDifficulty(cm, time, parent.Header()),
		GasLimit:   parent.GasLimit(),
		Number:     new(big.Int).Add(parent.Number(), common.Big1),
		Time:       time,
	}

	if cm.config.IsLondon(header.Number) {
		header.BaseFee = eip1559.CalcBaseFee(cm.config, parent.Header())
		if cm.config.Parlia == nil && !cm.config.IsLondon(parent.Number()) {
			parentGasLimit := parent.GasLimit() * cm.config.ElasticityMultiplier()
			header.GasLimit = CalcGasLimit(parentGasLimit, parentGasLimit)
		}
	}
	if cm.config.IsCancun(header.Number, header.Time) {
		var (
			parentExcessBlobGas uint64
			parentBlobGasUsed   uint64
		)
		if parent.ExcessBlobGas() != nil {
			parentExcessBlobGas = *parent.ExcessBlobGas()
			parentBlobGasUsed = *parent.BlobGasUsed()
		}
		excessBlobGas := eip4844.CalcExcessBlobGas(parentExcessBlobGas, parentBlobGasUsed)
		header.ExcessBlobGas = &excessBlobGas
		header.BlobGasUsed = new(uint64)
		if cm.config.Parlia != nil {
			header.WithdrawalsHash = &types.EmptyWithdrawalsHash
		}
		if cm.config.Parlia == nil || cm.config.IsBohr(header.Number, header.Time) {
			header.ParentBeaconRoot = new(common.Hash)
		}
	}
	return header
}

// makeHeaderChain creates a deterministic chain of headers rooted at parent.
func makeHeaderChain(chainConfig *params.ChainConfig, parent *types.Header, n int, engine consensus.Engine, db ethdb.Database, seed int) []*types.Header {
	blocks := makeBlockChain(chainConfig, types.NewBlockWithHeader(parent), n, engine, db, seed)
	headers := make([]*types.Header, len(blocks))
	for i, block := range blocks {
		headers[i] = block.Header()
	}
	return headers
}

// makeHeaderChainWithGenesis creates a deterministic chain of headers from genesis.
func makeHeaderChainWithGenesis(genesis *Genesis, n int, engine consensus.Engine, seed int) (ethdb.Database, []*types.Header) {
	db, blocks := makeBlockChainWithGenesis(genesis, n, engine, seed)
	headers := make([]*types.Header, len(blocks))
	for i, block := range blocks {
		headers[i] = block.Header()
	}
	return db, headers
}

// makeBlockChain creates a deterministic chain of blocks rooted at parent.
func makeBlockChain(chainConfig *params.ChainConfig, parent *types.Block, n int, engine consensus.Engine, db ethdb.Database, seed int) []*types.Block {
	blocks, _ := GenerateChain(chainConfig, parent, engine, db, n, func(i int, b *BlockGen) {
		b.SetCoinbase(common.Address{0: byte(seed), 19: byte(i)})
	})
	return blocks
}

// makeBlockChainWithGenesis creates a deterministic chain of blocks from genesis
func makeBlockChainWithGenesis(genesis *Genesis, n int, engine consensus.Engine, seed int) (ethdb.Database, []*types.Block) {
	db, blocks, _ := GenerateChainWithGenesis(genesis, engine, n, func(i int, b *BlockGen) {
		b.SetCoinbase(common.Address{0: byte(seed), 19: byte(i)})
	})
	return db, blocks
}

// chainMaker contains the state of chain generation.
type chainMaker struct {
	bottom      *types.Block
	engine      consensus.Engine
	config      *params.ChainConfig
	chain       []*types.Block
	chainByHash map[common.Hash]*types.Block
	receipts    []types.Receipts
}

func newChainMaker(bottom *types.Block, config *params.ChainConfig, engine consensus.Engine) *chainMaker {
	return &chainMaker{
		bottom:      bottom,
		config:      config,
		engine:      engine,
		chainByHash: make(map[common.Hash]*types.Block),
	}
}

func (cm *chainMaker) add(b *types.Block, r []*types.Receipt) {
	cm.chain = append(cm.chain, b)
	cm.chainByHash[b.Hash()] = b
	cm.receipts = append(cm.receipts, r)
}

func (cm *chainMaker) blockByNumber(number uint64) *types.Block {
	if number == cm.bottom.NumberU64() {
		return cm.bottom
	}
	cur := cm.CurrentHeader().Number.Uint64()
	lowest := cm.bottom.NumberU64() + 1
	if number < lowest || number > cur {
		return nil
	}
	return cm.chain[number-lowest]
}

// ChainReader/ChainContext implementation

// Config returns the chain configuration (for consensus.ChainReader).
func (cm *chainMaker) Config() *params.ChainConfig {
	return cm.config
}

// Engine returns the consensus engine (for ChainContext).
func (cm *chainMaker) Engine() consensus.Engine {
	return cm.engine
}

func (cm *chainMaker) CurrentHeader() *types.Header {
	if len(cm.chain) == 0 {
		return cm.bottom.Header()
	}
	return cm.chain[len(cm.chain)-1].Header()
}

func (cm *chainMaker) GetHeaderByNumber(number uint64) *types.Header {
	b := cm.blockByNumber(number)
	if b == nil {
		return nil
	}
	return b.Header()
}

func (cm *chainMaker) GetHeaderByHash(hash common.Hash) *types.Header {
	b := cm.chainByHash[hash]
	if b == nil {
		return nil
	}
	return b.Header()
}

func (cm *chainMaker) GenesisHeader() *types.Header {
	panic("not supported")
}

func (cm *chainMaker) GetHeader(hash common.Hash, number uint64) *types.Header {
	return cm.GetHeaderByNumber(number)
}

func (cm *chainMaker) GetBlock(hash common.Hash, number uint64) *types.Block {
	return cm.blockByNumber(number)
}

func (cm *chainMaker) GetTd(hash common.Hash, number uint64) *big.Int {
	return nil // not supported
}

func (cm *chainMaker) GetHighestVerifiedHeader() *types.Header {
	panic("not supported")
}

func (cm *chainMaker) GetVerifiedBlockByHash(hash common.Hash) *types.Header {
	return cm.GetHeaderByHash(hash)
}

func (cm *chainMaker) ChasingHead() *types.Header {
	panic("not supported")
}<|MERGE_RESOLUTION|>--- conflicted
+++ resolved
@@ -369,32 +369,6 @@
 		if gen != nil {
 			gen(i, b)
 		}
-<<<<<<< HEAD
-		if b.engine != nil {
-			var requests types.Requests
-			if config.IsPrague(b.header.Number, b.header.Time) {
-				for _, r := range b.receipts {
-					d, err := ParseDepositLogs(r.Logs, config)
-					if err != nil {
-						panic(fmt.Sprintf("failed to parse deposit log: %v", err))
-					}
-					requests = append(requests, d...)
-				}
-			}
-
-			body := types.Body{Transactions: b.txs, Uncles: b.uncles, Withdrawals: b.withdrawals, Requests: requests}
-			block, _, err := b.engine.FinalizeAndAssemble(cm, b.header, statedb, &body, b.receipts)
-			if err != nil {
-				panic(err)
-			}
-			if config.IsCancun(block.Number(), block.Time()) {
-				for _, s := range b.sidecars {
-					s.BlockNumber = block.Number()
-					s.BlockHash = block.Hash()
-				}
-				block = block.WithSidecars(b.sidecars)
-			}
-=======
 
 		var requests [][]byte
 		if config.IsPrague(b.header.Number, b.header.Time) {
@@ -424,23 +398,27 @@
 		}
 
 		body := types.Body{Transactions: b.txs, Uncles: b.uncles, Withdrawals: b.withdrawals}
-		block, err := b.engine.FinalizeAndAssemble(cm, b.header, statedb, &body, b.receipts)
+		block, _, err := b.engine.FinalizeAndAssemble(cm, b.header, statedb, &body, b.receipts)
 		if err != nil {
 			panic(err)
 		}
->>>>>>> c64cf28f
-
-			// Write state changes to db
-			root, _, err := statedb.Commit(b.header.Number.Uint64(), config.IsEIP158(b.header.Number))
-			if err != nil {
-				panic(fmt.Sprintf("state write error: %v", err))
+		if config.IsCancun(block.Number(), block.Time()) {
+			for _, s := range b.sidecars {
+				s.BlockNumber = block.Number()
+				s.BlockHash = block.Hash()
 			}
-			if err = triedb.Commit(root, false); err != nil {
-				panic(fmt.Sprintf("trie write error: %v", err))
-			}
-			return block, b.receipts
-		}
-		return nil, nil
+			block = block.WithSidecars(b.sidecars)
+		}
+
+		// Write state changes to db
+		root, _, err := statedb.Commit(b.header.Number.Uint64(), config.IsEIP158(b.header.Number))
+		if err != nil {
+			panic(fmt.Sprintf("state write error: %v", err))
+		}
+		if err = triedb.Commit(root, false); err != nil {
+			panic(fmt.Sprintf("trie write error: %v", err))
+		}
+		return block, b.receipts
 	}
 
 	// Forcibly use hash-based state scheme for retaining all nodes in disk.
@@ -537,13 +515,8 @@
 			panic(err)
 		}
 
-<<<<<<< HEAD
-		// Write state changes to db
+		// Write state changes to DB.
 		root, _, err := statedb.Commit(b.header.Number.Uint64(), config.IsEIP158(b.header.Number))
-=======
-		// Write state changes to DB.
-		root, err := statedb.Commit(b.header.Number.Uint64(), config.IsEIP158(b.header.Number))
->>>>>>> c64cf28f
 		if err != nil {
 			panic(fmt.Sprintf("state write error: %v", err))
 		}
